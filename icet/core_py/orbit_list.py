from icet.core_py.permutation_matrix import PermutationMatrix
<<<<<<< HEAD
from icet.core_py.orbit import Orbit
from icet.core_py.many_body_neighbor_list import ManyBodyNeighborList
=======
>>>>>>> c425233c


class OrbitList(object):
    """
    The orbit list object has an internal list of orbits.

    An orbit has a list of equivalent sites with the restriction
    that at least one site is in the primitive cell of the
    primitive structure.

    parameters
    ----------
    atoms : ASE Atoms object
            This atoms object will be used
            to construct a primitive structure
            on which all the lattice sites in the orbits
            are based on.
    cutoffs : list of float
              cutoffs[i] is the cutoff for
              orbits with order i+2.
    verbosity : int
                Set the verbosity for OrbitList and
                all the methods it calls.
    TODO
    ----
    * Write the constructor that should create
      a ManyBodyNeighborList (MBNL) object and a permutation matrix (PM).
      From these two the sites in the MBNL should find rows in the PM.
      The group of sites made by extracting the columns of the rows make
      up one orbit.
    * The orbit list should be able to sort the orbits to make sure each
      orbit index is the same each time it is constructed with the same
      lattice and cutoffs.
    * Look at the C++ class and mimic useful functionality from there.

    * Add cluster to a newly created orbit
    """

    def __init__(self, atoms, cutoffs, verbosity=False):
<<<<<<< HEAD
        self._permutation_matrix = PermutationMatrix(atoms, max(cutoffs))
        self._column1 = self.permutation_matrix.column1
        self._primitive_structure = self.permutation_matrix.get_primitive_structure()
        mbnl = ManyBodyNeighborList(self.primitive_structure, cutoffs)

        self._orbits = []
        for index in range(len(self.primitive_structure)):
            mb_neigbhors_index = mbnl.build(index)
            for sites in mbnl.unzip(mb_neigbhors_index):
                if self.is_new_orbit(sites):
                    orbit = self.make_orbit(sites)
                    self._orbits.append(orbit)
=======

        self._permutation_matrix = PermutationMatrix(atoms, max(cutoffs))
>>>>>>> c425233c

    def sort(self):
        """
        Sort the list of orbits.
        """
        self._orbits.sort()

    @property
    def primitive_structure(self):
        """
        Returns the primitive structure to which the
        lattice sites in the orbits are referenced to.
        """
<<<<<<< HEAD
        return self._primitive_structure().copy()
=======
        pass
>>>>>>> c425233c

    @property
    def permutation_matrix(self):
        """
<<<<<<< HEAD
        Return icet PermutationMatrix object.
        """
        return self._permutation_matrix
    @property
    def orbits(self):
        """
        Return the internal list of orbits
        """
        return self._orbits

    def is_new_orbit(self, sites):
        """
        Checks if this sites has been added into
        an orbit allready.
        """
        pass

    def make_orbit(self, sites):
        """
        Creates a new orbit from the sites.
        It will find the rows of the first column in
        the permutation matrix that correspond
        to the sites in the sites and add all
        equivalent sites in an Orbit by traversing the
        columns in the permutation matrix

        Parameters
        ----------
        sites : list of icet Lattice Site objects

        returns orbit : icet Orbit object

        TODO:
        * add cluster (geometrical version) to the orbit
        """
        orbit = Orbit()

        # TODO check sorted rows?
        rows = self.get_rows(sites)

        for eq_sites in zip(rows):
            translated_eq_sites = self.get_all_translated_sites(eq_sites)

    def get_rows(self, sites):
        """
        Returns rows of the permutation matrix
        corresponding to the sites in the sites.

        Parameters
        ----------

        sites : list of icet Lattice Site objects        

        """
        row_indices = self.get_row_indices(sites)

        return [self.permutation_matrix.pm_lattice_site[index] for index in row_indices]

    def get_row_indices(self, sites):
        """
        Return the indices for the rows that the sites
        in the sites matches to.

        TODO : think if this should be sorted
        TODO : Should this be a tuple for easier hashing?
        """
        return [self.column1.index(site) for site in sites]

    def get_all_translated_sites(self, sites):
        """
        Construct a list of lists of sites. 
        Will for each site that has
        a unitcell offset !=[0,0,0] translate all sites so
        *that* site is in [0,0,0] and the others sides just
        go along for the ride.

        The resulted list are all equivalent sites that
        the permutation matrix doesn't really catch on.

        parameters
        ----------
        sites : list of icet Lattice Sites object
        """
        translated_sites = []
        for site in sites:
            if site.unitcell_offset != [0, 0, 0]:
                translated_sites.append(
                    [ls + site.unitcell_offset for ls in sites])

        return translated_sites

=======
        Returns the core_py permutation matrix object.
        """
        return self._permutation_matrix

>>>>>>> c425233c
<|MERGE_RESOLUTION|>--- conflicted
+++ resolved
@@ -1,182 +1,168 @@
-from icet.core_py.permutation_matrix import PermutationMatrix
-<<<<<<< HEAD
-from icet.core_py.orbit import Orbit
-from icet.core_py.many_body_neighbor_list import ManyBodyNeighborList
-=======
->>>>>>> c425233c
-
-
-class OrbitList(object):
-    """
-    The orbit list object has an internal list of orbits.
-
-    An orbit has a list of equivalent sites with the restriction
-    that at least one site is in the primitive cell of the
-    primitive structure.
-
-    parameters
-    ----------
-    atoms : ASE Atoms object
-            This atoms object will be used
-            to construct a primitive structure
-            on which all the lattice sites in the orbits
-            are based on.
-    cutoffs : list of float
-              cutoffs[i] is the cutoff for
-              orbits with order i+2.
-    verbosity : int
-                Set the verbosity for OrbitList and
-                all the methods it calls.
-    TODO
-    ----
-    * Write the constructor that should create
-      a ManyBodyNeighborList (MBNL) object and a permutation matrix (PM).
-      From these two the sites in the MBNL should find rows in the PM.
-      The group of sites made by extracting the columns of the rows make
-      up one orbit.
-    * The orbit list should be able to sort the orbits to make sure each
-      orbit index is the same each time it is constructed with the same
-      lattice and cutoffs.
-    * Look at the C++ class and mimic useful functionality from there.
-
-    * Add cluster to a newly created orbit
-    """
-
-    def __init__(self, atoms, cutoffs, verbosity=False):
-<<<<<<< HEAD
-        self._permutation_matrix = PermutationMatrix(atoms, max(cutoffs))
-        self._column1 = self.permutation_matrix.column1
-        self._primitive_structure = self.permutation_matrix.get_primitive_structure()
-        mbnl = ManyBodyNeighborList(self.primitive_structure, cutoffs)
-
-        self._orbits = []
-        for index in range(len(self.primitive_structure)):
-            mb_neigbhors_index = mbnl.build(index)
-            for sites in mbnl.unzip(mb_neigbhors_index):
-                if self.is_new_orbit(sites):
-                    orbit = self.make_orbit(sites)
-                    self._orbits.append(orbit)
-=======
-
-        self._permutation_matrix = PermutationMatrix(atoms, max(cutoffs))
->>>>>>> c425233c
-
-    def sort(self):
-        """
-        Sort the list of orbits.
-        """
-        self._orbits.sort()
-
-    @property
-    def primitive_structure(self):
-        """
-        Returns the primitive structure to which the
-        lattice sites in the orbits are referenced to.
-        """
-<<<<<<< HEAD
-        return self._primitive_structure().copy()
-=======
-        pass
->>>>>>> c425233c
-
-    @property
-    def permutation_matrix(self):
-        """
-<<<<<<< HEAD
-        Return icet PermutationMatrix object.
-        """
-        return self._permutation_matrix
-    @property
-    def orbits(self):
-        """
-        Return the internal list of orbits
-        """
-        return self._orbits
-
-    def is_new_orbit(self, sites):
-        """
-        Checks if this sites has been added into
-        an orbit allready.
-        """
-        pass
-
-    def make_orbit(self, sites):
-        """
-        Creates a new orbit from the sites.
-        It will find the rows of the first column in
-        the permutation matrix that correspond
-        to the sites in the sites and add all
-        equivalent sites in an Orbit by traversing the
-        columns in the permutation matrix
-
-        Parameters
-        ----------
-        sites : list of icet Lattice Site objects
-
-        returns orbit : icet Orbit object
-
-        TODO:
-        * add cluster (geometrical version) to the orbit
-        """
-        orbit = Orbit()
-
-        # TODO check sorted rows?
-        rows = self.get_rows(sites)
-
-        for eq_sites in zip(rows):
-            translated_eq_sites = self.get_all_translated_sites(eq_sites)
-
-    def get_rows(self, sites):
-        """
-        Returns rows of the permutation matrix
-        corresponding to the sites in the sites.
-
-        Parameters
-        ----------
-
-        sites : list of icet Lattice Site objects        
-
-        """
-        row_indices = self.get_row_indices(sites)
-
-        return [self.permutation_matrix.pm_lattice_site[index] for index in row_indices]
-
-    def get_row_indices(self, sites):
-        """
-        Return the indices for the rows that the sites
-        in the sites matches to.
-
-        TODO : think if this should be sorted
-        TODO : Should this be a tuple for easier hashing?
-        """
-        return [self.column1.index(site) for site in sites]
-
-    def get_all_translated_sites(self, sites):
-        """
-        Construct a list of lists of sites. 
-        Will for each site that has
-        a unitcell offset !=[0,0,0] translate all sites so
-        *that* site is in [0,0,0] and the others sides just
-        go along for the ride.
-
-        The resulted list are all equivalent sites that
-        the permutation matrix doesn't really catch on.
-
-        parameters
-        ----------
-        sites : list of icet Lattice Sites object
-        """
-        translated_sites = []
-        for site in sites:
-            if site.unitcell_offset != [0, 0, 0]:
-                translated_sites.append(
-                    [ls + site.unitcell_offset for ls in sites])
-
-        return translated_sites
-
-=======
-        Returns the core_py permutation matrix object.
-        """
-        return self._permutation_matrix
-
->>>>>>> c425233c
+from icet.core_py.permutation_matrix import PermutationMatrix
+from icet.core_py.orbit import Orbit
+from icet.core_py.many_body_neighbor_list import ManyBodyNeighborList
+
+
+class OrbitList(object):
+    """
+    The orbit list object has an internal list of orbits.
+
+    An orbit has a list of equivalent sites with the restriction
+    that at least one site is in the primitive cell of the
+    primitive structure.
+
+    parameters
+    ----------
+    atoms : ASE Atoms object
+            This atoms object will be used
+            to construct a primitive structure
+            on which all the lattice sites in the orbits
+            are based on.
+    cutoffs : list of float
+              cutoffs[i] is the cutoff for
+              orbits with order i+2.
+    verbosity : int
+                Set the verbosity for OrbitList and
+                all the methods it calls.
+    TODO
+    ----
+    * Write the constructor that should create
+      a ManyBodyNeighborList (MBNL) object and a permutation matrix (PM).
+      From these two the sites in the MBNL should find rows in the PM.
+      The group of sites made by extracting the columns of the rows make
+      up one orbit.
+    * The orbit list should be able to sort the orbits to make sure each
+      orbit index is the same each time it is constructed with the same
+      lattice and cutoffs.
+    * Look at the C++ class and mimic useful functionality from there.
+
+    * Add cluster to a newly created orbit
+    """
+
+    def __init__(self, atoms, cutoffs, verbosity=False):
+        self._permutation_matrix = PermutationMatrix(atoms, max(cutoffs))
+        self._column1 = self.permutation_matrix.column1
+        self._primitive_structure = self.permutation_matrix.get_primitive_structure()
+        mbnl = ManyBodyNeighborList(self.primitive_structure, cutoffs)
+
+        self._orbits = []
+        for index in range(len(self.primitive_structure)):
+            mb_neigbhors_index = mbnl.build(index)
+            for sites in mbnl.unzip(mb_neigbhors_index):
+                if self.is_new_orbit(sites):
+                    orbit = self.make_orbit(sites)
+                    self._orbits.append(orbit)
+
+    def sort(self):
+        """
+        Sort the list of orbits.
+        """
+        self._orbits.sort()
+
+    @property
+    def primitive_structure(self):
+        """
+        Returns the primitive structure to which the
+        lattice sites in the orbits are referenced to.
+        """
+        return self._primitive_structure().copy()
+
+    @property
+    def permutation_matrix(self):
+        """
+        Return icet PermutationMatrix object.
+        """
+        return self._permutation_matrix
+    @property
+    def orbits(self):
+        """
+        Return the internal list of orbits
+        """
+        return self._orbits
+
+    def is_new_orbit(self, sites):
+        """
+        Checks if this sites has been added into
+        an orbit allready.
+        """
+        pass
+
+    def make_orbit(self, sites):
+        """
+        Creates a new orbit from the sites.
+        It will find the rows of the first column in
+        the permutation matrix that correspond
+        to the sites in the sites and add all
+        equivalent sites in an Orbit by traversing the
+        columns in the permutation matrix
+
+        Parameters
+        ----------
+        sites : list of icet Lattice Site objects
+
+        returns orbit : icet Orbit object
+
+        TODO:
+        * add cluster (geometrical version) to the orbit
+        """
+        orbit = Orbit()
+
+        # TODO check sorted rows?
+        rows = self.get_rows(sites)
+
+        for eq_sites in zip(rows):
+            translated_eq_sites = self.get_all_translated_sites(eq_sites)
+
+    def get_rows(self, sites):
+        """
+        Returns rows of the permutation matrix
+        corresponding to the sites in the sites.
+
+        Parameters
+        ----------
+
+        sites : list of icet Lattice Site objects        
+
+        """
+        row_indices = self.get_row_indices(sites)
+
+        return [self.permutation_matrix.pm_lattice_site[index] for index in row_indices]
+
+    def get_row_indices(self, sites):
+        """
+        Return the indices for the rows that the sites
+        in the sites matches to.
+
+        TODO : think if this should be sorted
+        TODO : Should this be a tuple for easier hashing?
+        """
+        return [self.column1.index(site) for site in sites]
+
+    def get_all_translated_sites(self, sites):
+        """
+        Construct a list of lists of sites. 
+        Will for each site that has
+        a unitcell offset !=[0,0,0] translate all sites so
+        *that* site is in [0,0,0] and the others sides just
+        go along for the ride.
+
+        The resulted list are all equivalent sites that
+        the permutation matrix doesn't really catch on.
+
+        parameters
+        ----------
+        sites : list of icet Lattice Sites object
+        """
+        translated_sites = []
+        for site in sites:
+            if site.unitcell_offset != [0, 0, 0]:
+                translated_sites.append(
+                    [ls + site.unitcell_offset for ls in sites])
+
+        return translated_sites
+    @property
+    def permutation_matrix(self):
+        """
+        Returns the core_py permutation matrix object.
+        """
+        return self._permutation_matrix