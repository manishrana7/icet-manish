--- conflicted
+++ resolved
@@ -179,10 +179,6 @@
     '''
     neighbor_positions = []
     fractional_positions = []
-<<<<<<< HEAD
-    lattice_site = LatticeSite_py(0, [0., 0., 0.])
-=======
->>>>>>> 9b3ef0ed
 
     for i in range(len(atoms)):
         lattice_site = LatticeSite_py(i, [0., 0., 0.])
