import pickle

from ase import Atoms
from collections import OrderedDict

from _icet import ClusterSpace as _ClusterSpace
from icet.tools.geometry import get_primitive_structure, add_vacuum_in_non_pbc
from icet.core.orbit_list import create_orbit_list
from icet.core.structure import Structure


class ClusterSpace(_ClusterSpace):
    """
    This class provides functionality for generating and maintaining cluster
    spaces.

    Parameters
    ----------
    atoms : ASE Atoms object / icet Structure object (bi-optional)
        atomic configuration
    cutoffs : list of floats
        cutoff radii per order that define the cluster space
    chemical_symbols : list of strings
        list of chemical symbols, each of which must map to an element of
        the periodic table
    Mi : list / dictionary / int
        * if a list is provided, it must contain as many elements as there
          are sites and each element represents the number of allowed
          components on the respective site
        * if a dictionary is provided the key represent the site index and
          the value the number of allowed components
        * if a single `int` is provided each site the number of allowed
          components will be set to `Mi` for sites in the structure
    verbosity : int
        verbosity level
    """

    def __init__(self, atoms, cutoffs, chemical_symbols,
                 Mi=None, verbosity=0):
        assert isinstance(atoms, Atoms), \
            'input configuration must be an ASE Atoms object'

        self._atoms = atoms
        self._cutoffs = cutoffs
        self._chemical_symbols = chemical_symbols
        self._mi = Mi
        self._verbosity = verbosity

        # set up orbit list
        orbit_list = create_orbit_list(Structure.from_atoms(atoms),
                                       self._cutoffs,
                                       verbosity=verbosity)
        orbit_list.sort()

        # handle occupations
        if Mi is None:
            Mi = len(chemical_symbols)
        if isinstance(Mi, dict):
            Mi = self._get_Mi_from_dict(Mi,
                                        orbit_list.get_primitive_structure())
        if not isinstance(Mi, list):
            if isinstance(Mi, int):
                Mi = [Mi] * len(orbit_list.get_primitive_structure())
            else:
                raise Exception('Mi has wrong type (ClusterSpace)')
        assert len(Mi) == len(orbit_list.get_primitive_structure()), \
            'len(Mi) does not equal the number of sites' \
            + ' in the primitive structure'

        # call (base) C++ constructor
        _ClusterSpace.__init__(self, Mi, chemical_symbols, orbit_list)

    @staticmethod
<<<<<<< HEAD
    def _get_Mi_from_dict(Mi, atoms):
=======
    def _get_Mi_from_dict(Mi, structure):
>>>>>>> caab25a7
        """
        Mi maps the orbit index to the number of allowed components. This
        function maps a dictionary onto the list format that is used
        internatlly for representing Mi.

        Parameters
        ----------
        Mi : dict
            each site in the structure should be represented by one entry in
            this dictionary, where the key is the site index and the value is
            the number of components that are allowed on the repsective site
        atoms : ASE Atoms / icet Structure object
            atomic configuration

        Returns
        -------
        list
            number of species that are allowed on each site

        Todo
        ----
        * rename function
<<<<<<< HEAD
        * remove bi-optionality between icet Structure and ASE Atoms input
        """
        assert isinstance(atoms, (Atoms, Structure)), \
            'input configuration must be an ASE Atoms/icet Structure object'
        if isinstance(atoms, Atoms):
            cluster_data = get_singlet_info(atoms)
        else:
            cluster_data = get_singlet_info(atoms.to_atoms())
        Mi_ret = [-1] * len(atoms)
=======
        """
        cluster_data = get_singlet_info(structure)
        Mi_ret = [-1] * len(structure)
>>>>>>> caab25a7
        for singlet in cluster_data:
            for site in singlet['sites']:
                if singlet['orbit_index'] not in Mi:
                    raise Exception('Mi for site {} missing from dictionary'
                                    ''.format(singlet['orbit_index']))
                Mi_ret[site[0].index] = Mi[singlet['orbit_index']]

        return Mi_ret

    def _get_string_representation(self, print_threshold=None,
                                   print_minimum=10):
        """
        String representation of the cluster space that provides an overview of
        the orbits (order, radius, multiplicity etc) that constitute the space.

        Parameters
        ----------
        print_threshold : int
            if the number of orbits exceeds this number print dots
        print_minimum : int
            number of lines printed from the top and the bottom of the orbit
            list if `print_threshold` is exceeded

        Returns
        -------
        multi-line string
            string representation of the cluster space.
        """

        def repr_orbit(orbit, header=False):
            formats = {'order': '{:2}',
                       'radius': '{:8.4f}',
                       'multiplicity': '{:4}',
                       'index': '{:4}',
                       'orbit_index': '{:4}',
                       'multi_component_vector': '{:}'}
            s = []
            for name, value in orbit.items():
                str_repr = formats[name].format(value)
                n = max(len(name), len(str_repr))
                if header:
                    s += ['{s:^{n}}'.format(s=name, n=n)]
                else:
                    s += ['{s:^{n}}'.format(s=str_repr, n=n)]
            return ' | '.join(s)

        # basic information
        # (use largest orbit to obtain maximum line length)
        prototype_orbit = self.orbit_data[-1]
        width = len(repr_orbit(prototype_orbit))
        s = []
        s += ['{s:=^{n}}'.format(s=' Cluster Space ', n=width)]
        s += [' subelements: {}'.format(' '.join(self.get_atomic_numbers()))]
        s += [' cutoffs: {}'.format(' '.join(['{:.4f}'.format(co)
                                              for co in self._cutoffs]))]
        s += [' total number of orbits: {}'.format(len(self))]
        t = ['{}= {}'.format(k, c)
             for k, c in self.get_number_of_orbits_by_order().items()]
        s += [' number of orbits by order: {}'.format('  '.join(t))]

        # table header
        s += [''.center(width, '-')]
        s += [repr_orbit(prototype_orbit, header=True)]
        s += [''.center(width, '-')]

        # table body
        index = 0
        orbit_list_info = self.orbit_data
        while index < len(orbit_list_info):
            if (print_threshold is not None and
                    len(self) > print_threshold and
                    index >= print_minimum and
                    index <= len(self) - print_minimum):
                index = len(self) - print_minimum
                s += [' ...']
            s += [repr_orbit(orbit_list_info[index]).rstrip()]
            index += 1
        s += [''.center(width, '=')]

        return '\n'.join(s)

    def __repr__(self):
        """ String representation. """
        return self._get_string_representation(print_threshold=50)

    def print_overview(self, print_threshold=None, print_minimum=10):
        """
        Print an overview of the cluster space in terms of the orbits (order,
        radius, multiplicity etc).

        Parameters
        ----------
        print_threshold : int
            if the number of orbits exceeds this number print dots
        print_minimum : int
            number of lines printed from the top and the bottom of the orbit
            list if `print_threshold` is exceeded
        """
        print(self._get_string_representation(print_threshold=print_threshold,
                                              print_minimum=print_minimum))

<<<<<<< HEAD
    def get_orbit_list_info(self):
        """
        Return list of orbits that provides information concerning their order,
        radius, multiplicity etc).

        Returns
        -------
        list of dictionaries
            information about the orbits that constitute the cluster space.
=======
    @property
    def orbit_data(self):
        """
        list of dicts : list of orbits ith information regarding
        order, radius, multiplicity etc
>>>>>>> caab25a7
        """
        data = []
        zerolet = OrderedDict([('index', 0),
                               ('order', 0),
                               ('radius', 0),
                               ('multiplicity', 1),
                               ('orbit_index', -1)])

        data.append(zerolet)
        index = 1
        while index < len(self):
            cluster_space_info = self.get_cluster_space_info(index)
            orbit_index = cluster_space_info[0]
            mc_vector = cluster_space_info[1]
            orbit = self.get_orbit(orbit_index)
            local_Mi = self.get_allowed_occupations(
                self._get_primitive_structure(), orbit.representative_sites)
            mc_vectors = orbit.get_mc_vectors(local_Mi)
            mc_permutations = self.get_mc_vector_permutations(
                mc_vectors, orbit_index)
            mc_index = mc_vectors.index(mc_vector)
            mc_permutations_multiplicity = len(mc_permutations[mc_index])
            cluster = self.get_orbit(orbit_index).get_representative_cluster()
            multiplicity = len(self.get_orbit(
                               orbit_index).get_equivalent_sites())
            record = OrderedDict([('index', index),
                                  ('order', cluster.order),
                                  ('radius', cluster.radius),
                                  ('multiplicity', multiplicity *
                                   mc_permutations_multiplicity),
                                  ('orbit_index', orbit_index)])
            record['multi_component_vector'] = mc_vector
            data.append(record)
            index += 1
        return data

    def get_number_of_orbits_by_order(self):
        """
        Return the number of orbits by order.

        Returns
        -------
        dictionary (ordered)
            the key represents the order, the value represents the number of
            orbits
        """
        count_orbits = {}
        for orbit in self.orbit_data:
            k = orbit['order']
            count_orbits[k] = count_orbits.get(k, 0) + 1
        return OrderedDict(sorted(count_orbits.items()))

    def get_cluster_vector(self, atoms):
        """
        Returns the cluster vector for a structure.

        Parameters
        ----------
        atoms : ASE Atoms object
            atomic configuration

        Returns
        -------
        NumPy array
            the cluster vector
        """
<<<<<<< HEAD
        assert isinstance(atoms, Atoms), \
            'input configuration must be an ASE Atoms object'
        if not atoms.pbc.all():
=======
        if isinstance(atoms, Atoms):
            structure = Structure.from_atoms(atoms)
        elif isinstance(atoms, Structure):
            structure = atoms
        else:
            msg = 'Unknown structure format'
            msg += ' {} (ClusterSpace.get_cluster_vector)'.format(type(atoms))
            raise Exception(msg)
        # if pbc is not true one needs to massage the structure a bit
        if not np.array(structure.get_pbc()).all():
            atoms = structure.to_atoms()
>>>>>>> caab25a7
            add_vacuum_in_non_pbc(atoms)
        else:
<<<<<<< HEAD
            atoms = get_primitive_structure(atoms)
        return _ClusterSpace.get_cluster_vector(self,
                                                Structure.from_atoms(atoms))
=======
            atoms = structure.to_atoms()
            try:
                atoms = get_primitive_structure(atoms)
            except Exception:
                raise "Failed getting primitive "
                "structure in get_primitive_structure"
            structure = Structure.from_atoms(atoms)
        return _ClusterSpace.get_cluster_vector(self, structure)

    @property
    def structure(self):
        """
        icet Structure object : structure used for initializing the cluster
        space
        """
        return self._structure
>>>>>>> caab25a7

    @property
    def primitive_structure(self):
        """
        ASE Atoms object : primitive structure on which the cluster space
        is based
        """
        return self._get_primitive_structure().to_atoms()

    @property
    def chemical_symbols(self):
        """
        list of str : list of elements considered
        """
        return self._chemical_symbols.copy()

    @property
    def cutoffs(self):
        """ list : cutoffs used for initializing the cluster space """
        return self._cutoffs

    def write(self, filename):
        """
        Save cluster space to a file.

        Parameters
        ---------
        filename : str
        filename for file
        """

        parameters = {'atoms': self._atoms.copy(),
                      'cutoffs': self._cutoffs,
                      'chemical_symbols': self._chemical_symbols,
                      'Mi': self._mi,
                      'verbosity': self._verbosity}
        with open(filename, 'wb') as handle:
            pickle.dump(parameters, handle, protocol=pickle.HIGHEST_PROTOCOL)

    @staticmethod
    def read(filename):
        """
        Read cluster space from filename.

        Parameters
        ---------
        filename : str with filename to saved
        cluster space.
        """
        if isinstance(filename, str):
            with open(filename, 'rb') as handle:
                parameters = pickle.load(handle)
        else:
            parameters = pickle.load(filename)

        return ClusterSpace(parameters['atoms'],
                            parameters['cutoffs'],
                            parameters['chemical_symbols'],
                            parameters['Mi'],
                            parameters['verbosity'])


def get_singlet_info(atoms, return_cluster_space=False):
    """
    Retrieve information concerning the singlets in the input structure.

    Parameters
    ----------
    atoms : ASE Atoms object
        atomic configuration
    return_cluster_space : boolean
        return the cluster space created during the process

    Returns
    -------
    list of dicts
        each dictionary in the list represents one orbit
    ClusterSpace object (optional)
        cluster space created during the process
    """
<<<<<<< HEAD
    assert isinstance(atoms, Atoms), \
        'input configuration must be an ASE Atoms object'
=======
>>>>>>> caab25a7

    # create dummy elements and cutoffs
    subelements = ['H', 'He']
    cutoffs = [0.0]

    cs = ClusterSpace(atoms, cutoffs, subelements)

    singlet_data = []

    for i in range(1, len(cs)):
        cluster_space_info = cs.get_cluster_space_info(i)
        orbit_index = cluster_space_info[0]
        cluster = cs.get_orbit(orbit_index).get_representative_cluster()
        multiplicity = len(cs.get_orbit(orbit_index).get_equivalent_sites())
        assert len(cluster) == 1, \
            'Cluster space contains higher-order terms (beyond singlets)'

        singlet = {}
        singlet['orbit_index'] = orbit_index
        singlet['sites'] = cs.get_orbit(orbit_index).get_equivalent_sites()
        singlet['multiplicity'] = multiplicity
        singlet['representative_site'] = cs.get_orbit(
            orbit_index).get_representative_sites()
        singlet_data.append(singlet)

    if return_cluster_space:
        return singlet_data, cs
    else:
        return singlet_data


def get_singlet_configuration(atoms, to_primitive=False):
    """
    Return atomic configuration decorated with a different element for each
    Wyckoff site. This is useful for visualization and analysis.

    Parameters
    ----------
    atoms : ASE Atoms object
        atomic configuration
    to_primitive : boolean
        if True the input structure will be reduced to its primitive unit cell
        before processing

    Returns
    -------
    ASE Atoms object
        structure with singlets highlighted by different elements
    """
<<<<<<< HEAD
=======

>>>>>>> caab25a7
    from ase.data import chemical_symbols
    assert isinstance(atoms, Atoms), \
        'input configuration must be an ASE Atoms object'
    cluster_data, cluster_space = get_singlet_info(atoms,
                                                   return_cluster_space=True)

    if to_primitive:
        singlet_configuration = cluster_space.primitive_structure
        for singlet in cluster_data:
            for site in singlet['sites']:
                element = chemical_symbols[singlet['orbit_index'] + 1]
                atom_index = site[0].index
                singlet_configuration[atom_index].symbol = element
    else:
        singlet_configuration = atoms.copy()
        singlet_configuration = add_vacuum_in_non_pbc(singlet_configuration)
        orbit_list = cluster_space.get_orbit_list()
        orbit_list_supercell \
            = orbit_list.get_supercell_orbit_list(singlet_configuration)
        for singlet in cluster_data:
            for site in singlet['sites']:
                element = chemical_symbols[singlet['orbit_index'] + 1]
                sites = orbit_list_supercell.get_orbit(
                    singlet['orbit_index']).get_equivalent_sites()
                for lattice_site in sites:
                    k = lattice_site[0].index
                    singlet_configuration[k].symbol = element

    return singlet_configuration


def view_singlets(atoms, to_primitive=False):
    """
    Visualize singlets in a structure using the ASE graphical user interface.

    Parameters
    ----------
    atoms : ASE Atoms object
        atomic configuration
    to_primitive : boolean
        if True the input structure will be reduced to its primitive unit cell
        before processing
    """
    from ase.visualize import view
    assert isinstance(atoms, Atoms), \
        'input configuration must be an ASE Atoms object'
    singlet_configuration = get_singlet_configuration(
        atoms, to_primitive=to_primitive)
    view(singlet_configuration)<|MERGE_RESOLUTION|>--- conflicted
+++ resolved
@@ -71,11 +71,7 @@
         _ClusterSpace.__init__(self, Mi, chemical_symbols, orbit_list)
 
     @staticmethod
-<<<<<<< HEAD
     def _get_Mi_from_dict(Mi, atoms):
-=======
-    def _get_Mi_from_dict(Mi, structure):
->>>>>>> caab25a7
         """
         Mi maps the orbit index to the number of allowed components. This
         function maps a dictionary onto the list format that is used
@@ -98,7 +94,6 @@
         Todo
         ----
         * rename function
-<<<<<<< HEAD
         * remove bi-optionality between icet Structure and ASE Atoms input
         """
         assert isinstance(atoms, (Atoms, Structure)), \
@@ -108,11 +103,6 @@
         else:
             cluster_data = get_singlet_info(atoms.to_atoms())
         Mi_ret = [-1] * len(atoms)
-=======
-        """
-        cluster_data = get_singlet_info(structure)
-        Mi_ret = [-1] * len(structure)
->>>>>>> caab25a7
         for singlet in cluster_data:
             for site in singlet['sites']:
                 if singlet['orbit_index'] not in Mi:
@@ -214,23 +204,11 @@
         print(self._get_string_representation(print_threshold=print_threshold,
                                               print_minimum=print_minimum))
 
-<<<<<<< HEAD
-    def get_orbit_list_info(self):
-        """
-        Return list of orbits that provides information concerning their order,
-        radius, multiplicity etc).
-
-        Returns
-        -------
-        list of dictionaries
-            information about the orbits that constitute the cluster space.
-=======
     @property
     def orbit_data(self):
         """
         list of dicts : list of orbits ith information regarding
         order, radius, multiplicity etc
->>>>>>> caab25a7
         """
         data = []
         zerolet = OrderedDict([('index', 0),
@@ -297,47 +275,14 @@
         NumPy array
             the cluster vector
         """
-<<<<<<< HEAD
         assert isinstance(atoms, Atoms), \
             'input configuration must be an ASE Atoms object'
         if not atoms.pbc.all():
-=======
-        if isinstance(atoms, Atoms):
-            structure = Structure.from_atoms(atoms)
-        elif isinstance(atoms, Structure):
-            structure = atoms
-        else:
-            msg = 'Unknown structure format'
-            msg += ' {} (ClusterSpace.get_cluster_vector)'.format(type(atoms))
-            raise Exception(msg)
-        # if pbc is not true one needs to massage the structure a bit
-        if not np.array(structure.get_pbc()).all():
-            atoms = structure.to_atoms()
->>>>>>> caab25a7
             add_vacuum_in_non_pbc(atoms)
         else:
-<<<<<<< HEAD
             atoms = get_primitive_structure(atoms)
         return _ClusterSpace.get_cluster_vector(self,
                                                 Structure.from_atoms(atoms))
-=======
-            atoms = structure.to_atoms()
-            try:
-                atoms = get_primitive_structure(atoms)
-            except Exception:
-                raise "Failed getting primitive "
-                "structure in get_primitive_structure"
-            structure = Structure.from_atoms(atoms)
-        return _ClusterSpace.get_cluster_vector(self, structure)
-
-    @property
-    def structure(self):
-        """
-        icet Structure object : structure used for initializing the cluster
-        space
-        """
-        return self._structure
->>>>>>> caab25a7
 
     @property
     def primitive_structure(self):
@@ -418,11 +363,8 @@
     ClusterSpace object (optional)
         cluster space created during the process
     """
-<<<<<<< HEAD
     assert isinstance(atoms, Atoms), \
         'input configuration must be an ASE Atoms object'
-=======
->>>>>>> caab25a7
 
     # create dummy elements and cutoffs
     subelements = ['H', 'He']
@@ -472,10 +414,6 @@
     ASE Atoms object
         structure with singlets highlighted by different elements
     """
-<<<<<<< HEAD
-=======
-
->>>>>>> caab25a7
     from ase.data import chemical_symbols
     assert isinstance(atoms, Atoms), \
         'input configuration must be an ASE Atoms object'
