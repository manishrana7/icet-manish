"""
This module provides the ClusterSpace class.
"""

import copy
import itertools
import pickle
import tarfile
import tempfile
from collections import OrderedDict
from typing import List, Union

import numpy as np

from _icet import ClusterSpace as _ClusterSpace
from ase import Atoms
from ase.io import read as ase_read
from ase.io import write as ase_write
from icet.core.orbit_list import OrbitList
from icet.core.structure import Structure
from icet.core.sublattices import Sublattices
from icet.tools.geometry import (add_vacuum_in_non_pbc,
                                 get_decorated_primitive_structure)


class ClusterSpace(_ClusterSpace):
    """
    This class provides functionality for generating and maintaining
    cluster spaces.

    **Note:**
    In icet all :class:`ase.Atoms` objects must have periodic boundary
    conditions. When carrying out cluster-expansions for surfaces and
    nano-particles it is therefore recommended to embed the atoms
    object in a vacuum and use periodic boundary conditions. This can
    be done using e.g., :func:`ase.Atoms.center`.

    Parameters
    ----------
    atoms : ase.Atoms
        atomic configuration
    cutoffs : list(float)
        cutoff radii per order that define the cluster space
    chemical_symbols : list(str) or list(list(str))
        list of chemical symbols, each of which must map to an element
        of the periodic table

        If a list of chemical symbols is provided, all sites on the
        lattice will have the same allowed occupations as the input
        list.

        If a list of list of chemical symbols is provided then the
        outer list must be the same length as the atoms object and
        ``chemical_symbols[i]`` will correspond to the allowed species
        on lattice site ``i``.

    Examples
    --------
    The following snippets illustrate several common situations::

        from ase.build import bulk
        from ase.io import read
        from icet import ClusterSpace

        # AgPd alloy with pairs up to 7.0 A and triplets up to 4.5 A
        prim = bulk('Ag')
        cs = ClusterSpace(atoms=prim, cutoffs=[7.0, 4.5],
                          chemical_symbols=[['Ag', 'Pd']])
        print(cs)

        # (Mg,Zn)O alloy on rocksalt lattice with pairs up to 8.0 A
        prim = bulk('MgO', crystalstructure='rocksalt', a=6.0)
        cs = ClusterSpace(atoms=prim, cutoffs=[8.0],
                          chemical_symbols=[['Mg', 'Zn'], ['O']])
        print(cs)

        # (Ga,Al)(As,Sb) alloy with pairs, triplets, and quadruplets
        prim = bulk('GaAs', crystalstructure='zincblende', a=6.5)
        cs = ClusterSpace(atoms=prim, cutoffs=[7.0, 6.0, 5.0],
                          chemical_symbols=[['Ga', 'Al'], ['As', 'Sb']])
        print(cs)

        # PdCuAu alloy with pairs and triplets
        prim = bulk('Pd')
        cs = ClusterSpace(atoms=prim, cutoffs=[7.0, 5.0],
                          chemical_symbols=[['Au', 'Cu', 'Pd']])
        print(cs)


    """

    def __init__(self,
                 atoms: Atoms,
                 cutoffs: List[float],
                 chemical_symbols: Union[List[str], List[List[str]]]) -> None:

        if not isinstance(atoms, Atoms):
            raise TypeError('Input configuration must be an ASE Atoms object'
                            ', not type {}'.format(type(atoms)))
        if not all(atoms.pbc):
            raise ValueError('Input structure must have periodic boundary '
                             'condition')

        self._cutoffs = cutoffs.copy()
        self._input_atoms = atoms.copy()
        self._input_chemical_symbols = copy.deepcopy(chemical_symbols)
        chemical_symbols = self._get_chemical_symbols()

        self._pruning_history = []

        # set up primitive
        decorated_primitive, primitive_chemical_symbols = get_decorated_primitive_structure(
            self._input_atoms, chemical_symbols)
        self._primitive_chemical_symbols = primitive_chemical_symbols
        assert len(decorated_primitive) == len(primitive_chemical_symbols)

        # set up orbit list
        self._orbit_list = OrbitList(decorated_primitive, self._cutoffs)
        self._orbit_list.remove_inactive_orbits(primitive_chemical_symbols)

        # call (base) C++ constructor
        _ClusterSpace.__init__(
            self, primitive_chemical_symbols, self._orbit_list)

    def _get_chemical_symbols(self):
        """ Returns chemical symbols using input atoms and input
        chemical symbols. Carries out multiple sanity checks. """

        # setup chemical symbols as List[List[str]]
        if all(isinstance(i, str) for i in self._input_chemical_symbols):
            chemical_symbols = [
                self._input_chemical_symbols] * len(self._input_atoms)
        elif not all(isinstance(i, list) for i in self._input_chemical_symbols):
            raise TypeError("chemical_symbols must be List[str] or List[List[str]], not {}".format(
                type(self._input_chemical_symbols)))
        elif len(self._input_chemical_symbols) != len(self._input_atoms):
            raise ValueError('chemical_symbols must have same length as atoms')
        else:
            chemical_symbols = copy.deepcopy(self._input_chemical_symbols)

        for symbols in chemical_symbols:
            if len(symbols) != len(set(symbols)):
                duplicates = [s for s in symbols if symbols.count(s) > 1]
                raise ValueError(
                    'Found duplicate symbols {}  on sublattice'.format(duplicates))

        if len([tuple(sorted(s)) for s in chemical_symbols if len(s) > 1]) == 0:
            raise ValueError('No active sites found')

        return chemical_symbols

    def _get_chemical_symbol_representation(self):
        """Returns a str version of the chemical symbols that is
        easier on the eyes.
        """
        nice_str = ''
        if len(self.chemical_symbols) > 4:
            last_symbol = self.chemical_symbols[0]
            count = 1
            for i in range(1, len(self.chemical_symbols)):
                if self.chemical_symbols[i] == last_symbol:
                    count += 1
                    if i == len(self.chemical_symbols)-1:
                        if count == 1:
                            nice_str += '{} '.format(last_symbol)
                        else:
                            nice_str += '{}*{} '.format(count, last_symbol)
                else:
                    if count == 1:
                        nice_str += '{} '.format(last_symbol)
                    else:
                        nice_str += '{}*{} '.format(count, last_symbol)
                    count = 1
                    last_symbol = self.chemical_symbols[i]
        else:
            for s in self.chemical_symbols:
                nice_str += '{} '.format(s)
        return nice_str

    def _get_string_representation(self,
                                   print_threshold: int = None,
                                   print_minimum: int = 10) -> str:
        """
        String representation of the cluster space that provides an overview of
        the orbits (order, radius, multiplicity etc) that constitute the space.

        Parameters
        ----------
        print_threshold
            if the number of orbits exceeds this number print dots
        print_minimum
            number of lines printed from the top and the bottom of the orbit
            list if `print_threshold` is exceeded

        Returns
        -------
        multi-line string
            string representation of the cluster space.
        """

        def repr_orbit(orbit, header=False):
            formats = {'order': '{:2}',
                       'radius': '{:8.4f}',
                       'multiplicity': '{:4}',
                       'index': '{:4}',
                       'orbit_index': '{:4}',
                       'multi_component_vector': '{:}'}
            s = []
            for name, value in orbit.items():
                str_repr = formats[name].format(value)
                n = max(len(name), len(str_repr))
                if header:
                    s += ['{s:^{n}}'.format(s=name, n=n)]
                else:
                    s += ['{s:^{n}}'.format(s=str_repr, n=n)]
            return ' | '.join(s)

        # basic information
        # (use largest orbit to obtain maximum line length)
        prototype_orbit = self.orbit_data[-1]
        width = len(repr_orbit(prototype_orbit))
        s = []  # type: List
        s += ['{s:=^{n}}'.format(s=' Cluster Space ', n=width)]
        s += [' chemical species: {}'
              .format(self._get_chemical_symbol_representation())]
        s += [' cutoffs: {}'.format(' '.join(['{:.4f}'.format(co)
                                              for co in self._cutoffs]))]
        s += [' total number of orbits: {}'.format(len(self))]
        t = ['{}= {}'.format(k, c)
             for k, c in self.get_number_of_orbits_by_order().items()]
        s += [' number of orbits by order: {}'.format('  '.join(t))]

        # table header
        s += [''.center(width, '-')]
        s += [repr_orbit(prototype_orbit, header=True)]
        s += [''.center(width, '-')]

        # table body
        index = 0
        orbit_list_info = self.orbit_data
        while index < len(orbit_list_info):
            if (print_threshold is not None and
                    len(self) > print_threshold and
                    index >= print_minimum and
                    index <= len(self) - print_minimum):
                index = len(self) - print_minimum
                s += [' ...']
            s += [repr_orbit(orbit_list_info[index])]
            index += 1
        s += [''.center(width, '=')]

        return '\n'.join(s)

    def __repr__(self) -> str:
        """ String representation. """
        return self._get_string_representation(print_threshold=50)

    def print_overview(self,
                       print_threshold: int = None,
                       print_minimum: int = 10) -> None:
        """
        Print an overview of the cluster space in terms of the orbits (order,
        radius, multiplicity etc).

        Parameters
        ----------
        print_threshold
            if the number of orbits exceeds this number print dots
        print_minimum
            number of lines printed from the top and the bottom of the orbit
            list if `print_threshold` is exceeded
        """
        print(self._get_string_representation(print_threshold=print_threshold,
                                              print_minimum=print_minimum))

    @property
    def orbit_data(self) -> List[dict]:
        """
        list of orbits with information regarding
        order, radius, multiplicity etc
        """
        data = []
        zerolet = OrderedDict([('index', 0),
                               ('order', 0),
                               ('radius', 0),
                               ('multiplicity', 1),
                               ('orbit_index', -1),
                               ('multi_component_vector', '.')])

        data.append(zerolet)
        index = 1
        while index < len(self):
            cluster_space_info = self.get_cluster_space_info(index)
            orbit_index = cluster_space_info[0]
            mc_vector = cluster_space_info[1]
            orbit = self.get_orbit(orbit_index)
            local_Mi = self.get_number_of_allowed_species_by_site(
                self._get_primitive_structure(), orbit.representative_sites)
            mc_vectors = orbit.get_mc_vectors(local_Mi)
            mc_permutations = self.get_multi_component_vector_permutations(
                mc_vectors, orbit_index)
            mc_index = mc_vectors.index(mc_vector)
            mc_permutations_multiplicity = len(mc_permutations[mc_index])
            cluster = self.get_orbit(orbit_index).get_representative_cluster()
            multiplicity = len(self.get_orbit(
                orbit_index).get_equivalent_sites())
            record = OrderedDict([('index', index),
                                  ('order', cluster.order),
                                  ('radius', cluster.radius),
                                  ('multiplicity', multiplicity *
                                   mc_permutations_multiplicity),
                                  ('orbit_index', orbit_index)])
            record['multi_component_vector'] = mc_vector
            data.append(record)
            index += 1
        return data

    def get_number_of_orbits_by_order(self) -> OrderedDict:
        """
        Returns the number of orbits by order.

        Returns
        -------
        an ordered dictionary where keys and values represent order and number
        of orbits, respectively
        """
        count_orbits = {}  # type: dict[int, int]
        for orbit in self.orbit_data:
            k = orbit['order']
            count_orbits[k] = count_orbits.get(k, 0) + 1
        return OrderedDict(sorted(count_orbits.items()))

    def get_cluster_vector(self, atoms: Atoms) -> np.ndarray:
        """
        Returns the cluster vector for a structure.

        Parameters
        ----------
        atoms
            atomic configuration

        Returns
        -------
        the cluster vector
        """
        assert isinstance(atoms, Atoms), \
            'input configuration must be an ASE Atoms object'
        if not atoms.pbc.all():
            add_vacuum_in_non_pbc(atoms)
        return _ClusterSpace.get_cluster_vector(self, Structure.from_atoms(atoms))

    def _prune_orbit_list(self, indices: List[int]) -> None:
        """
        Prunes the internal orbit list

        Parameters
        ----------
        indices
            indices to all orbits to be removed
        """
        size_before = len(self._orbit_list)

        self._prune_orbit_list_cpp(indices)
        for index in sorted(indices, reverse=True):
            self._orbit_list.remove_orbit(index)
        self._precompute_multi_component_vectors()

        size_after = len(self._orbit_list)
        assert size_before - len(indices) == size_after
        self._pruning_history.append(indices)

    @property
    def primitive_structure(self) -> Atoms:
        """
        Primitive structure on which the cluster space is based
        """
        atoms = self._get_primitive_structure().to_atoms()
        # Decorate with the "real" symbols (instead of H, He, Li etc)
        for atom, symbols in zip(atoms, self._primitive_chemical_symbols):
            atom.symbol = min(symbols)
        return atoms

    @property
    def chemical_symbols(self) -> List[List[str]]:
        """
        Chemical species considered
        """
        return self._primitive_chemical_symbols.copy()

    @property
    def cutoffs(self) -> List[float]:
        """
        Cutoffs for the different n-body clusters. Each cutoff radii
        (in Angstroms) defines the largest inter-atomic distance in each
        cluster
        """
        return self._cutoffs

    @property
    def orbit_list(self):
        """Orbit list that defines the cluster in the cluster space"""
        return self._orbit_list

    def get_possible_orbit_decorations(self, orbit_index: int) \
            -> List[List[str]]:
        """Returns possible decorations on the orbit

        Parameters
        ----------
        orbit_index
        """
        orbit = self.orbit_list.orbits[orbit_index]

        indices = [
            lattice_site.index for lattice_site in orbit.representative_sites]

        allowed_species = [self.chemical_symbols[index] for index in indices]

        return list(itertools.product(*allowed_species))

    def get_sublattices(self, structure: Atoms) -> Sublattices:
        """ Returns the sublattices of the input structure

        Parameters
        ----------
        structure
            structure the sublattices are based on
        """
        sl = Sublattices(self.chemical_symbols,
                         self.primitive_structure, structure)
        return sl

    def write(self, filename: str) -> None:
        """
        Saves cluster space to a file.

        Parameters
        ---------
        filename
            name of file to which to write
        """

        with tarfile.open(name=filename, mode='w') as tar_file:

            # write items
<<<<<<< HEAD
            items = dict(cutoffs=self._cutoffs, chemical_symbols=self._input_chemical_symbols,
                         pruning_history=self._pruning_history)
=======
            items = dict(cutoffs=self._cutoffs,
                         chemical_symbols=self._input_chemical_symbols)
>>>>>>> 96093ce8
            temp_file = tempfile.TemporaryFile()
            pickle.dump(items, temp_file)
            temp_file.seek(0)
            tar_info = tar_file.gettarinfo(arcname='items', fileobj=temp_file)
            tar_file.addfile(tar_info, temp_file)
            temp_file.close()

            # write atoms
            temp_file = tempfile.NamedTemporaryFile()
            ase_write(temp_file.name, self._input_atoms, format='json')
            temp_file.seek(0)
            tar_info = tar_file.gettarinfo(arcname='atoms', fileobj=temp_file)
            tar_file.addfile(tar_info, temp_file)

    @staticmethod
    def read(filename: str):
        """
        Reads cluster space from filename.

        Parameters
        ---------
        filename
            name of file from which to read cluster space
        """
        if isinstance(filename, str):
            tar_file = tarfile.open(mode='r', name=filename)
        else:
            tar_file = tarfile.open(mode='r', fileobj=filename)

        # read items
        items = pickle.load(tar_file.extractfile('items'))

        # read atoms
        temp_file = tempfile.NamedTemporaryFile()
        temp_file.write(tar_file.extractfile('atoms').read())
        temp_file.seek(0)
        atoms = ase_read(temp_file.name, format='json')

        tar_file.close()
        cs = ClusterSpace(
            atoms=atoms, cutoffs=items['cutoffs'], chemical_symbols=items['chemical_symbols'])
        for indices in items['pruning_history']:
            cs._prune_orbit_list(indices)
        return cs

    def copy(self):
        """ Returns copy of ClusterSpace instance """
        atoms = self._input_atoms
        cutoffs = self._cutoffs
        chemical_symbols = self._input_chemical_symbols
        cs_copy = ClusterSpace(atoms, cutoffs, chemical_symbols)
        for indices in self._pruning_history:
            cs_copy._prune_orbit_list(indices)
        return cs_copy


def get_singlet_info(atoms: Atoms,
                     return_cluster_space: bool = False):
    """
    Retrieves information concerning the singlets in the input structure.

    Parameters
    ----------
    atoms
        atomic configuration
    return_cluster_space
        if True return the cluster space created during the process

    Returns
    -------
    list of dicts
        each dictionary in the list represents one orbit
    ClusterSpace object (optional)
        cluster space created during the process
    """
    assert isinstance(atoms, Atoms), \
        'input configuration must be an ASE Atoms object'

    # create dummy species and cutoffs
    chemical_symbols = ['H', 'He']
    cutoffs = [0.0]

    cs = ClusterSpace(atoms, cutoffs, chemical_symbols)

    singlet_data = []

    for i in range(1, len(cs)):
        cluster_space_info = cs.get_cluster_space_info(i)
        orbit_index = cluster_space_info[0]
        cluster = cs.get_orbit(orbit_index).get_representative_cluster()
        multiplicity = len(cs.get_orbit(orbit_index).get_equivalent_sites())
        assert len(cluster) == 1, \
            'Cluster space contains higher-order terms (beyond singlets)'

        singlet = {}
        singlet['orbit_index'] = orbit_index
        singlet['sites'] = cs.get_orbit(orbit_index).get_equivalent_sites()
        singlet['multiplicity'] = multiplicity
        singlet['representative_site'] = cs.get_orbit(
            orbit_index).get_representative_sites()
        singlet_data.append(singlet)

    if return_cluster_space:
        return singlet_data, cs
    else:
        return singlet_data


def get_singlet_configuration(atoms: Atoms,
                              to_primitive: bool = False) -> Atoms:
    """
    Returns the atomic configuration decorated with a different species for
    each Wyckoff site. This is useful for visualization and analysis.

    Parameters
    ----------
    atoms
        atomic configuration
    to_primitive
        if True the input structure will be reduced to its primitive unit cell
        before processing

    Returns
    -------
    ASE Atoms object
        structure with singlets highlighted by different chemical species
    """
    from ase.data import chemical_symbols
    assert isinstance(atoms, Atoms), \
        'input configuration must be an ASE Atoms object'
    cluster_data, cluster_space = get_singlet_info(atoms,
                                                   return_cluster_space=True)

    if to_primitive:
        singlet_configuration = cluster_space.primitive_structure
        for singlet in cluster_data:
            for site in singlet['sites']:
                symbol = chemical_symbols[singlet['orbit_index'] + 1]
                atom_index = site[0].index
                singlet_configuration[atom_index].symbol = symbol
    else:
        singlet_configuration = atoms.copy()
        singlet_configuration = add_vacuum_in_non_pbc(singlet_configuration)
        orbit_list_supercell\
            = cluster_space._orbit_list.get_supercell_orbit_list(
                singlet_configuration)
        for singlet in cluster_data:
            for site in singlet['sites']:
                symbol = chemical_symbols[singlet['orbit_index'] + 1]
                sites = orbit_list_supercell.get_orbit(
                    singlet['orbit_index']).get_equivalent_sites()
                for lattice_site in sites:
                    k = lattice_site[0].index
                    singlet_configuration[k].symbol = symbol

    return singlet_configuration


def view_singlets(atoms: Atoms, to_primitive: bool = False):
    """
    Visualize singlets in a structure using the ASE graphical user interface.

    Parameters
    ----------
    atoms
        atomic configuration
    to_primitive
        if True the input structure will be reduced to its primitive unit cell
        before processing
    """
    from ase.visualize import view
    assert isinstance(atoms, Atoms), \
        'input configuration must be an ASE Atoms object'
    singlet_configuration = get_singlet_configuration(
        atoms, to_primitive=to_primitive)
    view(singlet_configuration)<|MERGE_RESOLUTION|>--- conflicted
+++ resolved
@@ -443,13 +443,8 @@
         with tarfile.open(name=filename, mode='w') as tar_file:
 
             # write items
-<<<<<<< HEAD
             items = dict(cutoffs=self._cutoffs, chemical_symbols=self._input_chemical_symbols,
                          pruning_history=self._pruning_history)
-=======
-            items = dict(cutoffs=self._cutoffs,
-                         chemical_symbols=self._input_chemical_symbols)
->>>>>>> 96093ce8
             temp_file = tempfile.TemporaryFile()
             pickle.dump(items, temp_file)
             temp_file.seek(0)
