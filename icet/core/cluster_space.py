--- conflicted
+++ resolved
@@ -47,12 +47,7 @@
         self._mi = Mi
 
         # set up orbit list
-<<<<<<< HEAD
-        orbit_list = create_orbit_list(Structure.from_atoms(atoms),
-                                       self._cutoffs)
-=======
         orbit_list = create_orbit_list(self._atoms, self._cutoffs)
->>>>>>> 8b2677b6
         orbit_list.sort()
 
         # handle occupations
@@ -291,36 +286,23 @@
     @property
     def primitive_structure(self) -> Atoms:
         """
-<<<<<<< HEAD
-        Returns the primitive structure on which the cluster space
-        is based
-=======
         Primitive structure on which the cluster space is based
->>>>>>> 8b2677b6
         """
         return self._get_primitive_structure().to_atoms()
 
     @property
     def chemical_symbols(self) -> List[str]:
         """
-<<<<<<< HEAD
-        Returns the list of elements considered
-=======
         Chemical species considered
->>>>>>> 8b2677b6
         """
         return self._chemical_symbols.copy()
 
     @property
     def cutoffs(self) -> List[float]:
         """
-<<<<<<< HEAD
-        Returns the cutoffs used for initializing the cluster space
-=======
         Cutoffs for the different n-body clusters. Each cutoff radii
         (in Angstroms) defines the largest inter-atomic distance in each
         cluster
->>>>>>> 8b2677b6
         """
         return self._cutoffs
 
