"""
This module provides the ClusterSpace class.
"""

import copy
import itertools
import pickle
import tarfile
import tempfile
from collections import OrderedDict
from collections.abc import Iterable
from math import log10, floor
from typing import Dict, List, Union, Tuple

import numpy as np
import spglib

from _icet import ClusterSpace as _ClusterSpace
from ase import Atoms
from ase.io import read as ase_read
from ase.io import write as ase_write
from icet.core.orbit_list import OrbitList
from icet.core.structure import Structure
from icet.core.sublattices import Sublattices
from icet.tools.geometry import (ase_atoms_to_spglib_cell,
                                 get_occupied_primitive_structure)


class ClusterSpace(_ClusterSpace):
    """This class provides functionality for generating and maintaining
    cluster spaces.

    **Note:** In icet all :class:`ase.Atoms` objects must have
    periodic boundary conditions. When carrying out cluster expansions
    for surfaces and nanoparticles it is therefore recommended to
    surround the structure with vacuum and use periodic boundary
    conditions. This can be done using e.g., :func:`ase.Atoms.center`.

    Parameters
    ----------
    structure : ase.Atoms
        atomic structure
    cutoffs : List[float]
        cutoff radii per order that define the cluster space

        Cutoffs are specified in units of Angstrom and refer to the
        longest distance between two atoms in the cluster. The first
        element refers to pairs, the second to triplets, the third
        to quadruplets, and so on. ``cutoffs=[7.0, 4.5]`` thus implies
        that all pairs distanced 7 A or less will be included,
        as well as all triplets among which the longest distance is no
        longer than 4.5 A.
    chemical_symbols : Union[List[str], List[List[str]]]
        list of chemical symbols, each of which must map to an element
        of the periodic table

        If a list of chemical symbols is provided, all sites on the
        lattice will have the same allowed occupations as the input
        list.

        If a list of list of chemical symbols is provided then the
        outer list must be the same length as the `structure` object and
        ``chemical_symbols[i]`` will correspond to the allowed species
        on lattice site ``i``.
    symprec : float
        tolerance imposed when analyzing the symmetry using spglib
    position_tolerance : float
        tolerance applied when comparing positions in Cartesian coordinates

    Examples
    --------
    The following snippets illustrate several common situations::

        >>> from ase.build import bulk
        >>> from ase.io import read
        >>> from icet import ClusterSpace

        >>> # AgPd alloy with pairs up to 7.0 A and triplets up to 4.5 A
        >>> prim = bulk('Ag')
        >>> cs = ClusterSpace(structure=prim, cutoffs=[7.0, 4.5],
        ...                   chemical_symbols=[['Ag', 'Pd']])
        >>> print(cs)

        >>> # (Mg,Zn)O alloy on rocksalt lattice with pairs up to 8.0 A
        >>> prim = bulk('MgO', crystalstructure='rocksalt', a=6.0)
        >>> cs = ClusterSpace(structure=prim, cutoffs=[8.0],
        ...                   chemical_symbols=[['Mg', 'Zn'], ['O']])
        >>> print(cs)

        >>> # (Ga,Al)(As,Sb) alloy with pairs, triplets, and quadruplets
        >>> prim = bulk('GaAs', crystalstructure='zincblende', a=6.5)
        >>> cs = ClusterSpace(structure=prim, cutoffs=[7.0, 6.0, 5.0],
        ...                   chemical_symbols=[['Ga', 'Al'], ['As', 'Sb']])
        >>> print(cs)

        >>> # PdCuAu alloy with pairs and triplets
        >>> prim = bulk('Pd')
        >>> cs = ClusterSpace(structure=prim, cutoffs=[7.0, 5.0],
        ...                   chemical_symbols=[['Au', 'Cu', 'Pd']])
        >>> print(cs)

    """

    def __init__(self,
                 structure: Atoms,
                 cutoffs: List[float],
                 chemical_symbols: Union[List[str], List[List[str]]],
                 symprec: float = 1e-5,
                 position_tolerance: float = None) -> None:

        if not isinstance(structure, Atoms):
            raise TypeError('Input configuration must be an ASE Atoms object'
                            f', not type {type(structure)}.')
        if not all(structure.pbc):
            raise ValueError('Input structure must have periodic boundary conditions.')
        if symprec <= 0:
            raise ValueError('symprec must be a positive number.')

        self._config = {'symprec': symprec}
        self._cutoffs = cutoffs.copy()
        self._input_structure = structure.copy()
        self._input_chemical_symbols = copy.deepcopy(chemical_symbols)
        chemical_symbols = self._get_chemical_symbols()

        self._pruning_history = []  # type: List[tuple]

        # set up primitive
        occupied_primitive, primitive_chemical_symbols = get_occupied_primitive_structure(
            self._input_structure, chemical_symbols, symprec=self.symprec)
        self._primitive_chemical_symbols = primitive_chemical_symbols
        assert len(occupied_primitive) == len(primitive_chemical_symbols)

        # derived tolerances
        if position_tolerance is None:
            self._config['position_tolerance'] = symprec
        else:
            if position_tolerance <= 0:
                raise ValueError('position_tolerance must be a positive number')
            self._config['position_tolerance'] = position_tolerance
        effective_box_size = abs(np.linalg.det(occupied_primitive.cell)) ** (1 / 3)
        tol = self.position_tolerance / effective_box_size
        tol = min(tol, self._config['position_tolerance'] / 5)
        self._config['fractional_position_tolerance'] = round(tol, -int(floor(log10(abs(tol)))))

        # set up orbit list
        self._orbit_list = OrbitList(
            structure=occupied_primitive,
            cutoffs=self._cutoffs,
            symprec=self.symprec,
            position_tolerance=self.position_tolerance,
            fractional_position_tolerance=self.fractional_position_tolerance)
        self._orbit_list.remove_inactive_orbits(primitive_chemical_symbols)

        # call (base) C++ constructor
        _ClusterSpace.__init__(self,
                               chemical_symbols=primitive_chemical_symbols,
                               orbit_list=self._orbit_list,
                               position_tolerance=self.position_tolerance,
                               fractional_position_tolerance=self.fractional_position_tolerance)

    def _get_chemical_symbols(self):
        """ Returns chemical symbols using input structure and
        chemical symbols. Carries out multiple sanity checks. """

        # setup chemical symbols as List[List[str]]
        if all(isinstance(i, str) for i in self._input_chemical_symbols):
            chemical_symbols = [self._input_chemical_symbols] * len(self._input_structure)
        # also accept tuples and other iterables but not, e.g., List[List, str]
        # (need to check for str explicitly here because str is an Iterable)
        elif not all(isinstance(i, Iterable) and not isinstance(i, str)
                     for i in self._input_chemical_symbols):
            raise TypeError('chemical_symbols must be List[str] or List[List[str]], not {}'.format(
                type(self._input_chemical_symbols)))
        elif len(self._input_chemical_symbols) != len(self._input_structure):
            msg = 'chemical_symbols must have same length as structure. '
            msg += 'len(chemical_symbols) = {}, len(structure)= {}'.format(
                len(self._input_chemical_symbols), len(self._input_structure))
            raise ValueError(msg)
        else:
            chemical_symbols = copy.deepcopy(self._input_chemical_symbols)

        for i, symbols in enumerate(chemical_symbols):
            if len(symbols) != len(set(symbols)):
                raise ValueError(
                    'Found duplicates of allowed chemical symbols on site {}.'
                    ' allowed species on  site {}= {}'.format(i, i, symbols))

        if len([tuple(sorted(s)) for s in chemical_symbols if len(s) > 1]) == 0:
            raise ValueError('No active sites found')

        return chemical_symbols

    def _get_chemical_symbol_representation(self):
        """Returns a str version of the chemical symbols that is
        easier on the eyes.
        """
        sublattices = self.get_sublattices(self.primitive_structure)
        nice_str = []
        for sublattice in sublattices.active_sublattices:
            sublattice_symbol = sublattice.symbol

            nice_str.append('{} (sublattice {})'.format(
                list(sublattice.chemical_symbols), sublattice_symbol))
        return ', '.join(nice_str)

    def _get_string_representation(self,
                                   print_threshold: int = None,
                                   print_minimum: int = 10) -> str:
        """
        String representation of the cluster space that provides an overview of
        the orbits (order, radius, multiplicity etc) that constitute the space.

        Parameters
        ----------
        print_threshold
            if the number of orbits exceeds this number print dots
        print_minimum
            number of lines printed from the top and the bottom of the orbit
            list if `print_threshold` is exceeded

        Returns
        -------
        multi-line string
            string representation of the cluster space.
        """

        def repr_orbit(orbit, header=False):
            formats = {'order': '{:2}',
                       'radius': '{:8.4f}',
                       'multiplicity': '{:4}',
                       'index': '{:4}',
                       'orbit_index': '{:4}',
                       'multicomponent_vector': '{:}',
                       'sublattices': '{:}'}
            s = []
            for name, value in orbit.items():
                str_repr = formats[name].format(value)
                n = max(len(name), len(str_repr))
                if header:
                    s += ['{s:^{n}}'.format(s=name, n=n)]
                else:
                    s += ['{s:^{n}}'.format(s=str_repr, n=n)]
            return ' | '.join(s)

        # basic information
        # (use largest orbit to obtain maximum line length)
        prototype_orbit = self.orbit_data[-1]
        width = len(repr_orbit(prototype_orbit))
        s = []  # type: List
        s += ['{s:=^{n}}'.format(s=' Cluster Space ', n=width)]
        s += [' {:38} : {}'.format('space group', self.space_group)]
        s += [' {:38} : {}'
              .format('chemical species', self._get_chemical_symbol_representation())]
        s += [' {:38} : {}'.format('cutoffs', ' '
                                   .join(['{:.4f}'.format(co) for co in self._cutoffs]))]
        s += [' {:38} : {}'.format('total number of parameters', len(self))]
        t = ['{}= {}'.format(k, c)
             for k, c in self.get_number_of_orbits_by_order().items()]
        s += [' {:38} : {}'.format('number of parameters by order', '  '.join(t))]
        for key, value in sorted(self._config.items()):
            s += [' {:38} : {}'.format(key, value)]

        # table header
        s += [''.center(width, '-')]
        s += [repr_orbit(prototype_orbit, header=True)]
        s += [''.center(width, '-')]

        # table body
        index = 0
        orbit_list_info = self.orbit_data
        while index < len(orbit_list_info):
            if (print_threshold is not None and
                    len(self) > print_threshold and
                    index >= print_minimum and
                    index <= len(self) - print_minimum):
                index = len(self) - print_minimum
                s += [' ...']
            s += [repr_orbit(orbit_list_info[index])]
            index += 1
        s += [''.center(width, '=')]

        return '\n'.join(s)

    def __repr__(self) -> str:
        """ Representation. """
        s = type(self).__name__ + '('
        s += f'structure={self.primitive_structure.__repr__()}'
        s += f', cutoffs={self._cutoffs.__repr__()}'
        s += f', chemical_symbols={self._input_chemical_symbols.__repr__()}'
        s += f', position_tolerance={self._config["position_tolerance"]}'
        s += ')'
        return s

    def __str__(self) -> str:
        """ String representation. """
        return self._get_string_representation(print_threshold=50)

    def print_overview(self,
                       print_threshold: int = None,
                       print_minimum: int = 10) -> None:
        """
        Print an overview of the cluster space in terms of the orbits (order,
        radius, multiplicity etc).

        Parameters
        ----------
        print_threshold
            if the number of orbits exceeds this number print dots
        print_minimum
            number of lines printed from the top and the bottom of the orbit
            list if `print_threshold` is exceeded
        """
        print(self._get_string_representation(print_threshold=print_threshold,
                                              print_minimum=print_minimum))

    @property
    def symprec(self) -> float:
        """ tolerance imposed when analyzing the symmetry using spglib """
        return self._config['symprec']

    @property
    def position_tolerance(self) -> float:
        """ tolerance applied when comparing positions in Cartesian coordinates """
        return self._config['position_tolerance']

    @property
    def fractional_position_tolerance(self) -> float:
        """ tolerance applied when comparing positions in fractional coordinates """
        return self._config['fractional_position_tolerance']

    @property
    def space_group(self) -> str:
        """ space group of the primitive structure in international notion (via spglib) """
        structure_as_tuple = ase_atoms_to_spglib_cell(self.primitive_structure)
        return spglib.get_spacegroup(structure_as_tuple, symprec=self._config['symprec'])

    @property
    def orbit_data(self) -> List[OrderedDict]:
        """
        list of orbits with information regarding
        order, radius, multiplicity etc
        """
        data = []
        zerolet = OrderedDict([('index', 0),
                               ('order', 0),
                               ('radius', 0),
                               ('multiplicity', 1),
                               ('orbit_index', -1),
                               ('multicomponent_vector', '.'),
                               ('sublattices', '.')])
        sublattices = self.get_sublattices(self.primitive_structure)
        data.append(zerolet)
        index = 1
        while index < len(self):
            multicomponent_vectors_by_orbit = self.get_multicomponent_vectors_by_orbit(index)
            orbit_index = multicomponent_vectors_by_orbit[0]
            mc_vector = multicomponent_vectors_by_orbit[1]
<<<<<<< HEAD
            orbit = self._orbit_list.get_orbit(orbit_index)
            repr_sites = orbit.representative_cluster.lattice_sites
=======
            orbit = self.orbit_list.get_orbit(orbit_index)
            repr_sites = orbit.sites_of_representative_cluster
>>>>>>> 08b7e991
            orbit_sublattices = '-'.join(
                [sublattices[sublattices.get_sublattice_index(ls.index)].symbol
                 for ls in repr_sites])
            local_Mi = self.get_number_of_allowed_species_by_site(
                self._get_primitive_structure(), repr_sites)
            mc_vectors = orbit.get_multicomponent_vectors(local_Mi)
            mc_permutations = self.get_multicomponent_vector_permutations(mc_vectors, orbit_index)
            mc_index = mc_vectors.index(mc_vector)
            mc_permutations_multiplicity = len(mc_permutations[mc_index])
            cluster = orbit.representative_cluster
<<<<<<< HEAD
            multiplicity = len(orbit.clusters)
=======
            multiplicity = len(orbit.equivalent_clusters)
>>>>>>> 08b7e991

            record = OrderedDict([('index', index),
                                  ('order', cluster.order),
                                  ('radius', cluster.radius),
                                  ('multiplicity', multiplicity * mc_permutations_multiplicity),
                                  ('orbit_index', orbit_index)])
            record['multicomponent_vector'] = mc_vector
            record['sublattices'] = orbit_sublattices
            data.append(record)
            index += 1
        return data

    def get_number_of_orbits_by_order(self) -> OrderedDict:
        """
        Returns the number of orbits by order.

        Returns
        -------
        an ordered dictionary where keys and values represent order and number
        of orbits, respectively
        """
        count_orbits = {}  # type: dict[int, int]
        for orbit in self.orbit_data:
            k = orbit['order']
            count_orbits[k] = count_orbits.get(k, 0) + 1
        return OrderedDict(sorted(count_orbits.items()))

    def get_cluster_vector(self, structure: Atoms) -> np.ndarray:
        """
        Returns the cluster vector for a structure.

        Parameters
        ----------
        structure
            atomic configuration

        Returns
        -------
        the cluster vector
        """
        if not isinstance(structure, Atoms):
            raise TypeError('Input structure must be an ASE Atoms object')

        try:
            cv = _ClusterSpace.get_cluster_vector(
                self,
                structure=Structure.from_atoms(structure),
                fractional_position_tolerance=self.fractional_position_tolerance)
        except Exception as e:
            self.assert_structure_compatibility(structure)
            raise(e)
        return cv

    def get_coordinates_of_representative_cluster(self, orbit_index: int) -> List[Tuple[float]]:
        """
        Returns the positions of the sites in the representative cluster of the selected orbit.
        Parameters
        ----------
        orbit_index
            index of the orbit for which to return the positions of the sites
        """
        # Raise exception if chosen orbit index not in current list of orbit indices
        if orbit_index not in range(len(self._orbit_list)):
            raise ValueError('The input orbit index is not in the list of possible values.')
<<<<<<< HEAD
        return self._orbit_list.get_orbit(orbit_index).representative_cluster.positions
=======

        lattice_sites = self._orbit_list.get_orbit(orbit_index).sites_of_representative_cluster
        positions = []

        for site in lattice_sites:
            pos = get_position_from_lattice_site(structure=self.primitive_structure,
                                                 lattice_site=site)
            positions.append(pos)

        return positions
>>>>>>> 08b7e991

    def _remove_orbits(self, indices: List[int]) -> None:
        """
        Removes orbits.

        Parameters
        ----------
        indices
            indices to all orbits to be removed
        """
        size_before = len(self._orbit_list)
        self._remove_orbits_cpp(indices)
        size_after = len(self._orbit_list)
        assert size_before - len(indices) == size_after

    def _prune_orbit_list(self, indices: List[int]) -> None:
        """
        Prunes the internal orbit list and maintains the history.

        Parameters
        ----------
        indices
            indices to all orbits to be removed
        """
        self._remove_orbits(indices)
        self._pruning_history.append(('prune', indices))

    @property
    def primitive_structure(self) -> Atoms:
        """ Primitive structure on which cluster space is based """
        structure = self._get_primitive_structure().to_atoms()
        # Decorate with the "real" symbols (instead of H, He, Li etc)
        for atom, symbols in zip(structure, self._primitive_chemical_symbols):
            atom.symbol = min(symbols)
        return structure

    @property
    def chemical_symbols(self) -> List[List[str]]:
        """ Species identified by their chemical symbols """
        return self._primitive_chemical_symbols.copy()

    @property
    def cutoffs(self) -> List[float]:
        """
        Cutoffs for different n-body clusters. The cutoff radius (in
        Angstroms) defines the largest interatomic distance in a
        cluster.
        """
        return self._cutoffs

    @property
    def orbit_list(self):
        """Orbit list that defines the cluster in the cluster space"""
        return self._orbit_list

    def get_possible_orbit_occupations(self, orbit_index: int) -> List[List[str]]:
        """Returns possible occupation of the orbit.

        Parameters
        ----------
        orbit_index
        """
        orbit = self.orbit_list.orbits[orbit_index]
        indices = [lattice_site.index
                   for lattice_site in orbit.representative_cluster.lattice_sites]
        allowed_species = [self.chemical_symbols[index] for index in indices]
        return list(itertools.product(*allowed_species))

    def get_sublattices(self, structure: Atoms) -> Sublattices:
        """ Returns the sublattices of the input structure.

        Parameters
        ----------
        structure
            structure the sublattices are based on
        """
        sl = Sublattices(self.chemical_symbols,
                         self.primitive_structure,
                         structure,
                         fractional_position_tolerance=self.fractional_position_tolerance)
        return sl

    def assert_structure_compatibility(self, structure: Atoms, vol_tol: float = 1e-5) -> None:
        """ Raises error if structure is not compatible with ClusterSpace.

        Parameters
        ----------
        structure
            structure to check for compatibility with ClusterSpace
        """
        # check volume
        vol1 = self.primitive_structure.get_volume() / len(self.primitive_structure)
        vol2 = structure.get_volume() / len(structure)
        if abs(vol1 - vol2) > vol_tol:
            raise ValueError(f'Volume per atom of structure ({vol1}) does not match the volume of'
                             f' ClusterSpace.primitive_structure ({vol2}). vol_tol= {vol_tol}')

        # check occupations
        sublattices = self.get_sublattices(structure)
        sublattices.assert_occupation_is_allowed(structure.get_chemical_symbols())

        # check pbc
        if not all(structure.pbc):
            raise ValueError('Input structure must have periodic boundary conditions.')

    def merge_orbits(self, equivalent_orbits: Dict[int, List[int]]) -> None:
        """ Combines several orbits into one. This allows one to make custom
        cluster spaces by manually declaring the clusters in two or more
        orbits to be equivalent. This is a powerful approach for simplifying
        the cluster spaces of low-dimensional structures such as, e.g.,
        surfaces or nanoparticles.

        The procedure works in principle for any number of components. Note,
        however, that in the case of more than two components the outcome of
        the merging procedure inherits the treatment of the multicomponent
        vectors of the orbit chosen as the representative one.

        Parameters
        ----------
        equivalent_orbits
            the keys of this dictionary denote the indices of the orbit into
            which to merge, the values are the indices of the orbits that are
            supposed to be merged into the orbit denoted by the key

        Note
        ----
        The `orbit_index` should not be confused with the `index` shown when
        printing the cluster space.

        Examples
        --------
        The following snippet illustrates the use of this method to create a
        cluster space for a (111) FCC surface, in which only the singlets for
        the first and second layer are distinct as well as the in-plane pair
        interaction in the topmost layer. All other singlets and pairs are
        respectively merged into one orbit. After merging there will be only 3
        singlets and 2 pairs left with correspondingly higher multiplicities.

            >>> from icet import ClusterSpace
            >>> from ase.build import fcc111
            >>>
            >>> # Create primitive surface unit cell
            >>> structure = fcc111('Au', size=(1, 1, 8), a=4.1, vacuum=10, periodic=True)
            >>>
            >>> # Set up initial cluster space
            >>> cs = ClusterSpace(structure=structure, cutoffs=[3.8], chemical_symbols=['Au', 'Ag'])
            >>>
            >>> # At this point, one can inspect the orbits in the cluster space by printing the
            >>> # `cs` object and accessing the individial orbits.
            >>> # There will be 4 singlets and 8 pairs.
            >>>
            >>> # Merge singlets for third and fourth layers as well as all pairs except for
            >>> # the one corresponding to the in-plane interaction in the outmost surface
            >>> # layer
            >>> cs.merge_orbits({2: [3], 4: [6, 7, 8, 9, 10, 11]})
        """

        self._pruning_history.append(('merge', equivalent_orbits))
        orbits_to_delete = []
        for k1, orbit_indices in equivalent_orbits.items():
<<<<<<< HEAD
            order1 = self._orbit_list.get_orbit(k1).order
=======
            order1 = self.orbit_list.get_orbit(k1).order
>>>>>>> 08b7e991

            for k2 in orbit_indices:

                # sanity checks
                if k1 == k2:
                    raise ValueError(f'Cannot merge orbit {k1} with itself.')
                if k2 in orbits_to_delete:
                    raise ValueError(f'Orbit {k2} cannot be merged into orbit {k1}'
                                     ' since it was already merged with another orbit.')
<<<<<<< HEAD
                order2 = self._orbit_list.get_orbit(k2).order
=======
                order2 = self.orbit_list.get_orbit(k2).order
>>>>>>> 08b7e991
                if order1 != order2:
                    raise ValueError(f'The order of orbit {k1} ({order1}) does not'
                                     f' match the order of orbit {k2} ({order2}).')

                # merge
                self._merge_orbit(k1, k2)
                orbits_to_delete.append(k2)

        # update merge/prune history
        self._remove_orbits(orbits_to_delete)

    def is_supercell_self_interacting(self, structure: Atoms) -> bool:
        """
        Checks whether an structure has self-interactions via periodic
        boundary conditions.

        Parameters
        ----------
        structure
            structure to be tested

        Returns
        -------
        bool
            If True, the structure contains self-interactions via periodic
            boundary conditions, otherwise False.
        """
        ol = self.orbit_list.get_supercell_orbit_list(
            structure=structure,
            fractional_position_tolerance=self.fractional_position_tolerance)
        orbit_indices = set()
        for orbit in ol.orbits:
            for cluster in orbit.clusters:
                indices = tuple(sorted([site.index for site in cluster.lattice_sites]))
                if indices in orbit_indices:
                    return True
                else:
                    orbit_indices.add(indices)
        return False

    def write(self, filename: str) -> None:
        """
        Saves cluster space to a file.

        Parameters
        ---------
        filename
            name of file to which to write
        """

        with tarfile.open(name=filename, mode='w') as tar_file:

            # write items
            items = dict(cutoffs=self._cutoffs,
                         chemical_symbols=self._input_chemical_symbols,
                         pruning_history=self._pruning_history,
                         symprec=self.symprec,
                         position_tolerance=self.position_tolerance)
            temp_file = tempfile.TemporaryFile()
            pickle.dump(items, temp_file)
            temp_file.seek(0)
            tar_info = tar_file.gettarinfo(arcname='items', fileobj=temp_file)
            tar_file.addfile(tar_info, temp_file)
            temp_file.close()

            # write structure
            temp_file = tempfile.NamedTemporaryFile()
            ase_write(temp_file.name, self._input_structure, format='json')
            temp_file.seek(0)
            tar_info = tar_file.gettarinfo(arcname='atoms', fileobj=temp_file)
            tar_file.addfile(tar_info, temp_file)
            temp_file.close()

    @staticmethod
    def read(filename: str):
        """
        Reads cluster space from filename.

        Parameters
        ---------
        filename
            name of file from which to read cluster space
        """
        if isinstance(filename, str):
            tar_file = tarfile.open(mode='r', name=filename)
        else:
            tar_file = tarfile.open(mode='r', fileobj=filename)

        # read items
        items = pickle.load(tar_file.extractfile('items'))

        # read structure
        temp_file = tempfile.NamedTemporaryFile()
        temp_file.write(tar_file.extractfile('atoms').read())
        temp_file.seek(0)
        structure = ase_read(temp_file.name, format='json')

        tar_file.close()

        # ensure backward compatibility
        if 'symprec' not in items:  # pragma: no cover
            items['symprec'] = 1e-5
        if 'position_tolerance' not in items:  # pragma: no cover
            items['position_tolerance'] = items['symprec']

        cs = ClusterSpace(structure=structure,
                          cutoffs=items['cutoffs'],
                          chemical_symbols=items['chemical_symbols'],
                          symprec=items['symprec'],
                          position_tolerance=items['position_tolerance'])
        if len(items['pruning_history']) > 0:
            if isinstance(items['pruning_history'][0], tuple):
                for key, value in items['pruning_history']:
                    if key == 'prune':
                        cs._prune_orbit_list(value)
                    elif key == 'merge':
                        cs.merge_orbits(value)
            else:  # for backwards compatibility
                for value in items['pruning_history']:
                    cs._pruning_history(value)

        return cs

    def copy(self):
        """ Returns copy of ClusterSpace instance. """
        cs_copy = ClusterSpace(structure=self._input_structure,
                               cutoffs=self.cutoffs,
                               chemical_symbols=self._input_chemical_symbols,
                               symprec=self.symprec,
                               position_tolerance=self.position_tolerance)

        for key, value in self._pruning_history:
            if key == 'prune':
                cs_copy._prune_orbit_list(value)
            elif key == 'merge':
                cs_copy.merge_orbits(value)
        return cs_copy<|MERGE_RESOLUTION|>--- conflicted
+++ resolved
@@ -355,13 +355,8 @@
             multicomponent_vectors_by_orbit = self.get_multicomponent_vectors_by_orbit(index)
             orbit_index = multicomponent_vectors_by_orbit[0]
             mc_vector = multicomponent_vectors_by_orbit[1]
-<<<<<<< HEAD
-            orbit = self._orbit_list.get_orbit(orbit_index)
+            orbit = self.orbit_list.get_orbit(orbit_index)
             repr_sites = orbit.representative_cluster.lattice_sites
-=======
-            orbit = self.orbit_list.get_orbit(orbit_index)
-            repr_sites = orbit.sites_of_representative_cluster
->>>>>>> 08b7e991
             orbit_sublattices = '-'.join(
                 [sublattices[sublattices.get_sublattice_index(ls.index)].symbol
                  for ls in repr_sites])
@@ -372,11 +367,7 @@
             mc_index = mc_vectors.index(mc_vector)
             mc_permutations_multiplicity = len(mc_permutations[mc_index])
             cluster = orbit.representative_cluster
-<<<<<<< HEAD
             multiplicity = len(orbit.clusters)
-=======
-            multiplicity = len(orbit.equivalent_clusters)
->>>>>>> 08b7e991
 
             record = OrderedDict([('index', index),
                                   ('order', cluster.order),
@@ -441,20 +432,7 @@
         # Raise exception if chosen orbit index not in current list of orbit indices
         if orbit_index not in range(len(self._orbit_list)):
             raise ValueError('The input orbit index is not in the list of possible values.')
-<<<<<<< HEAD
         return self._orbit_list.get_orbit(orbit_index).representative_cluster.positions
-=======
-
-        lattice_sites = self._orbit_list.get_orbit(orbit_index).sites_of_representative_cluster
-        positions = []
-
-        for site in lattice_sites:
-            pos = get_position_from_lattice_site(structure=self.primitive_structure,
-                                                 lattice_site=site)
-            positions.append(pos)
-
-        return positions
->>>>>>> 08b7e991
 
     def _remove_orbits(self, indices: List[int]) -> None:
         """
@@ -615,11 +593,7 @@
         self._pruning_history.append(('merge', equivalent_orbits))
         orbits_to_delete = []
         for k1, orbit_indices in equivalent_orbits.items():
-<<<<<<< HEAD
-            order1 = self._orbit_list.get_orbit(k1).order
-=======
             order1 = self.orbit_list.get_orbit(k1).order
->>>>>>> 08b7e991
 
             for k2 in orbit_indices:
 
@@ -629,11 +603,7 @@
                 if k2 in orbits_to_delete:
                     raise ValueError(f'Orbit {k2} cannot be merged into orbit {k1}'
                                      ' since it was already merged with another orbit.')
-<<<<<<< HEAD
-                order2 = self._orbit_list.get_orbit(k2).order
-=======
                 order2 = self.orbit_list.get_orbit(k2).order
->>>>>>> 08b7e991
                 if order1 != order2:
                     raise ValueError(f'The order of orbit {k1} ({order1}) does not'
                                      f' match the order of orbit {k2} ({order2}).')
