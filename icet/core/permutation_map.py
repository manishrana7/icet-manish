--- conflicted
+++ resolved
@@ -41,20 +41,12 @@
     if find_prim:
         atoms_prim = get_primitive_structure(atoms)
 
-<<<<<<< HEAD
-    if verbosity >= 3:
-        print('size of primitive structure: {}'.format(len(atoms_prim)))
+    logger.debug('Size of primitive structure: {}'.format(len(atoms_prim)))
 
-    # get symmetry information and load into a permutation map object
     atoms_as_tuple = ase_atoms_to_spglib_cell(atoms_prim)
 
+    # get symmetry information
     symmetry = spglib.get_symmetry(atoms_as_tuple)
-=======
-    logger.debug('Size of primitive structure: {}'.format(len(atoms_prim)))
-
-    # get symmetry information
-    symmetry = spglib.get_symmetry(atoms_prim)
->>>>>>> 3f11abe6
     translations = symmetry['translations']
     rotations = symmetry['rotations']
 
