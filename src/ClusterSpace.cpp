#define _USE_MATH_DEFINES
#include <cmath>

#include "ClusterSpace.hpp"

/**
@details This constructor initializes a ClusterSpace object.
@param chemicalSymbols vector of allowed chemical symbol for each site
@param orbitList list of orbits for the primitive structure
@param positionTolerance tolerance applied when comparing positions in Cartesian coordinates
@param fractionalPositionTolerance tolerance applied when comparing positions in fractional coordinates
*/
ClusterSpace::ClusterSpace(std::vector<std::vector<std::string>> &chemicalSymbols,
                           const OrbitList &orbitList,
                           const double positionTolerance,
                           const double fractionalPositionTolerance)
    : _primitiveOrbitList(orbitList), _chemicalSymbols(chemicalSymbols)
{
    _primitiveStructure = orbitList.getPrimitiveStructure();

    _numberOfAllowedSpeciesPerSite.resize(chemicalSymbols.size());
    for (size_t i = 0; i < _numberOfAllowedSpeciesPerSite.size(); i++)
    {
        _numberOfAllowedSpeciesPerSite[i] = chemicalSymbols[i].size();
    }
    _primitiveStructure.setNumberOfAllowedSpecies(_numberOfAllowedSpeciesPerSite);

    // Set up a map between chemical species and the internal species enumeration scheme.
    for (size_t i = 0; i < _primitiveStructure.size(); i++)
    {
        std::unordered_map<int, int> speciesMap;
        std::vector<int> species;
        for (const auto el : chemicalSymbols[i])
        {
            species.push_back(PeriodicTable::strInt[el]);
        }
        sort(species.begin(), species.end());
        for (size_t i = 0; i < species.size(); i++)
        {
            speciesMap[species[i]] = i;
        }
        _speciesMaps.push_back(speciesMap);
    }
    computeMultiComponentVectors();
}

/**
@details This function calculates and then returns the cluster vector for the
input structure in the cluster space.

The first element in the cluster vector will always be one (1) corresponding to
the zerolet. The remaining elements of the cluster vector represent averages
over orbits (symmetry equivalent clusters) of increasing order and size.

@param structure input configuration
@param fractionalPositionTolerance tolerance applied when comparing positions in fractional coordinates

@todo review the necessity for having the keepOrder argument to e.g., countOrbitList.
**/

std::vector<double> ClusterSpace::getClusterVector(const Structure &structure,
                                                   const double fractionalPositionTolerance) const
{

    // Do not sort clusters.
    bool keepOrder = true;

    // Count the clusters in the orbit with the same order as the prototype cluster.
    bool permuteSites = true;

    // Construct orbit list for this structure.
    LocalOrbitListGenerator localOrbitListGenerator = LocalOrbitListGenerator(_primitiveOrbitList, structure, fractionalPositionTolerance);
    size_t uniqueOffsets = localOrbitListGenerator.getNumberOfUniqueOffsets();
    auto currentOrbitList = localOrbitListGenerator.getFullOrbitList();

    // Check that the number of unique offsets equals the number of unit cells in the supercell.
    size_t numberOfUnitcellRepetitions = structure.size() / _primitiveStructure.size();
    if (uniqueOffsets != numberOfUnitcellRepetitions)
    {
        std::ostringstream msg;
        msg << "The number of unique offsets does not match the number of primitive units in the input structure (ClusterSpace::getClusterVector)" << std::endl;
        msg << uniqueOffsets << " != " << numberOfUnitcellRepetitions;
        throw std::runtime_error(msg.str());
    }
    return getClusterVectorFromOrbitList(currentOrbitList, structure);
}

/**
  @details This method returns the multi-component vector permutations for
  each multi-component vector.

  Example 1: Given multi-component vectors [0, 0], [0, 1] and [1, 1]
  the returned permutations should be [[1, 0]], [[0, 1],[1, 0]], [1, 1].
  i.e. the [0, 1] multi-component vector should count elements with
  permutations [1, 0] and [1, 0].

  Example 2: Given multi-component vectors [0, 0], [0, 1], [1, 0] and [1, 1]
  the returned permutations will only be the self permutations since the
  multi-component vectors [0, 1] and [1, 0] will handle the AB vs BA choice.

  @param multiComponentVectors multi-component vectors for this orbit
  @param orbitIndex index from which to take the allowed permutations

  @returns a vector of a vector of a vector of ints; here the innermost index

  @todo This function should take an Orbit rather than an orbit index.
*/

std::vector<std::vector<std::vector<int>>> ClusterSpace::getMultiComponentVectorPermutations(const std::vector<std::vector<int>> &multiComponentVectors, const int orbitIndex) const
{
    const auto allowedPermutations = _primitiveOrbitList.getOrbit(orbitIndex).getAllowedClusterPermutations();

    std::vector<std::vector<std::vector<int>>> elementPermutations;
    std::vector<int> selfPermutation;
    for (size_t i = 0; i < multiComponentVectors[0].size(); i++)
    {
        selfPermutation.push_back(i);
    }

    for (const auto &mc : multiComponentVectors)
    {
        std::vector<std::vector<int>> mcPermutations;
        mcPermutations.push_back(selfPermutation);
        std::vector<std::vector<int>> takenPermutations;
        takenPermutations.push_back(selfPermutation);
        for (const std::vector<int> perm : allowedPermutations)
        {
            auto permutedMultiComponentVector = icet::getPermutedVector(mc, perm);
            auto findPerm = find(multiComponentVectors.begin(), multiComponentVectors.end(), permutedMultiComponentVector);
            auto findIfTaken = find(takenPermutations.begin(), takenPermutations.end(), permutedMultiComponentVector);
            if (findPerm == multiComponentVectors.end() && findIfTaken == takenPermutations.end() && mc != permutedMultiComponentVector)
            {
                mcPermutations.push_back(perm);
                takenPermutations.push_back(permutedMultiComponentVector);
            }
        }
        sort(mcPermutations.begin(), mcPermutations.end());
        elementPermutations.push_back(mcPermutations);
    }
    return elementPermutations;
}

/**
@details Evaluates the cluster function using the specified parameters.

The cluster functions (also "orthogonal point functions") are defined as

.. math::

   \\Theta_{n}(\\sigma_p) = \\begin{cases}
      1                                     &\\quad \\text{if}~n=0 \\
      -\\cos\\left(\\pi(n+1)\\sigma_p/M\\right) &\\quad \\text{if n is odd} \\
      -\\sin\\left(\\pi n   \\sigma_p/M\\right) &\\quad \\text{if n is even}
    \\end{cases}

@param numberOfAllowedSpecies number of allowed species on the site in question
@param clusterFunction index of cluster function
@param species index of species

@returns the value of the cluster function
*/
double ClusterSpace::evaluateClusterFunction(const int numberOfAllowedSpecies, const int clusterFunction, const int species) const
{
    if (((clusterFunction + 2) % 2) == 0)
    {
        return -cos(2.0 * M_PI * (double)((int)(clusterFunction + 2) / 2) * (double)species / ((double)numberOfAllowedSpecies));
    }
    else
    {
        return -sin(2.0 * M_PI * (double)((int)(clusterFunction + 2) / 2) * (double)species / ((double)numberOfAllowedSpecies));
    }
}

/**
@details Evaluates the full cluster product of the entire cluster.

@param multiComponentVector multi-component vector, each element of the vector gives the index of a cluster function
@param numberOfAllowedSpecies number of species allowed on the sites in this cluster (all sites involved are assumed to have the same number of allowed species)
@param species species that occupy (decorate) the cluster identified by atomic number
@param indices representative lattice indices of the cluster being computed
@param permutation Describes the desired order of the points in the cluster; for example,
        if the current cluster is a triplet cluster and permutation = {1, 0, 2}, then multiComponentVector, numberOfAllowedSpecies, and indices should be permuted
        such that their first two elements change places

@returns the cluster product
**/
double ClusterSpace::evaluateClusterProduct(const std::vector<int> &multiComponentVector, const std::vector<int> &numberOfAllowedSpecies, const std::vector<int> &species, const std::vector<int> &indices, const std::vector<int> &permutation) const
{
    double clusterProduct = 1;

    for (size_t i = 0; i < species.size(); i++)
    {
        int index = permutation[i];
        clusterProduct *= evaluateClusterFunction(numberOfAllowedSpecies[index], multiComponentVector[index], _speciesMaps[indices[index]].at(species[i]));
    }
    return clusterProduct;
}

/**
@details Returns the number of species allowed on each site of the provided structure.

@param structure an atomic configuration
@param latticeSites a list of sites

@returns the number of allowed species for each site
**/
std::vector<int> ClusterSpace::getNumberOfAllowedSpeciesBySite(const Structure &structure, const std::vector<LatticeSite> &latticeSites) const
{
    std::vector<int> numberOfAllowedSpecies;
    numberOfAllowedSpecies.reserve(latticeSites.size());
    for (const auto &latsite : latticeSites)
    {
        numberOfAllowedSpecies.push_back(structure.getNumberOfAllowedSpeciesBySite(latsite.index()));
    }
    return numberOfAllowedSpecies;
}

/// Computes permutations and multicomponent vectors of each orbit.
void ClusterSpace::computeMultiComponentVectors()
{
    std::vector<int> emptyVec = {0};
    _clusterVectorElementInfoList.clear();
    _clusterVectorElementInfoList.resize(_primitiveOrbitList.size());

    int clusterVectorIndex = 0;
    for (size_t orbitIndex = 0; orbitIndex < _primitiveOrbitList.size(); orbitIndex++)
    {

        std::vector<std::vector<int>> permutedMCVector;
        auto numberOfAllowedSpecies = getNumberOfAllowedSpeciesBySite(_primitiveStructure, _primitiveOrbitList.getOrbit(orbitIndex).getSitesOfRepresentativeCluster());

        auto multiComponentVectors = _primitiveOrbitList.getOrbit(orbitIndex).getMultiComponentVectors(numberOfAllowedSpecies);
        if (std::none_of(numberOfAllowedSpecies.begin(), numberOfAllowedSpecies.end(), [](int n)
                         { return n < 2; }))
        {
            auto sitePermutations = getMultiComponentVectorPermutations(multiComponentVectors, orbitIndex);
            for (int j = 0; j < multiComponentVectors.size(); j++)
            {
                clusterVectorIndex++;
                double multiplicity = (double)sitePermutations[j].size() * (double)_primitiveOrbitList.getOrbit(orbitIndex).size() / (double)_primitiveStructure.size();
                ClusterVectorElementInfo cvInfo = {multiComponentVectors[j],
                                                   sitePermutations[j],
                                                   clusterVectorIndex,
                                                   multiplicity};
                _clusterVectorElementInfoList[orbitIndex].push_back(cvInfo);
            }
        }
    }
    _clusterVectorLength = clusterVectorIndex + 1;
}

/**
@details Returns a list of pair where pair.first is the index of the underlying
    orbit in _primitiveOrbitList and pair.second is the multi-component vector for the
    orbit with index `index`
@param index orbit index
**/
std::pair<int, std::vector<int>> ClusterSpace::getMultiComponentVectorsByOrbit(const unsigned int index)
{
    if (index >= _clusterVectorLength)
    {
        std::ostringstream msg;
        msg << "Out of range (ClusterSpace::getMultiComponentVectorsByOrbit)" << std::endl;
        msg << index << " >= " << _clusterVectorLength;
        throw std::out_of_range(msg.str());
    }
    for (int i = 0; i < _clusterVectorElementInfoList.size(); i++)
    {
        for (auto cvInfo : _clusterVectorElementInfoList[i])
        {
            if (index == cvInfo.clusterVectorIndex)
            {
                return make_pair(i, cvInfo.multiComponentVector);
            }
        }
    }
    std::ostringstream msg;
    msg << "Found no multi component vector with index " << index;
    msg << " (ClusterSpace::getMultiComponentVectorsByOrbit)" << std::endl;
    throw std::runtime_error(msg.str());
}

/**
@details This function removes orbits from the underlying orbit list.
@param indices list of orbit indices
**/
void ClusterSpace::removeOrbits(std::vector<size_t> &indices)
{
    std::sort(indices.begin(), indices.end());
    for (int i = indices.size() - 1; i >= 0; i--)
    {
        _primitiveOrbitList.removeOrbit(indices[i]);
        _clusterVectorElementInfoList.erase(_clusterVectorElementInfoList.begin() + indices[i]);
    }
    // We need to recompute the possible multi-component vectors, which includes updating the size of the cluster vector.
    computeMultiComponentVectors();
}

/*
@details Occupy cluster vector based on a supercell and a corresponding orbit list.
@param orbitList An orbit list to be used for counting. Can be either a full orbit list or a "loca"
 orbit list
@param supercell Defines the occupations of the structure whose cluster vector should be computed
@param firstElement First element of the cluster vector (default: 1.0)
@param flipIndex If a local cluster vector should be calculated this argument is used to specify the index of the site whose local cluster vector should be computed. If calculating a change in cluster vector, this is the site whose occupation has changed. If -1 (default), the total cluster vector will be calculated.
@param newOccupation New atomic number on the site with index flipIndex. If this argument is not -1, a change in cluster vector will be calculated.
*/
<<<<<<< HEAD
const std::vector<double> ClusterSpace::occupyClusterVector(const OrbitList &orbitList,
                                                            const Structure &supercell,
                                                            const double firstElement,
                                                            const int flipIndex,
                                                            const int newOccupation) const
=======
const std::vector<double> ClusterSpace::getClusterVectorFromOrbitList(const OrbitList &orbitList,
                                                                      const Structure &supercell,
                                                                      const double firstElement,
                                                                      const int flipIndex,
                                                                      const int newOccupation) const
>>>>>>> 2b13f1fc
{
    if (newOccupation >= 0 && flipIndex == -1)
    {
        throw std::runtime_error("flipIndex needs to be specified (larger than -1) if newOccupation is specified (ClusterSpace::getClusterVectorFromOrbitList)");
    }
    std::vector<double> clusterVector(_clusterVectorLength);
    clusterVector[0] = firstElement;

    if (_primitiveOrbitList.size() != orbitList.size())
    {
        std::cout << orbitList.size() << " >= " << _primitiveOrbitList.size() << std::endl;
        throw std::runtime_error("Orbit lists do no not match (ClusterSpace::getClusterVectorFromOrbitList)");
    }

    for (size_t currentOrbitIndex = 0; currentOrbitIndex < _primitiveOrbitList.size(); currentOrbitIndex++)
    {
        const Orbit &currentOrbit = orbitList.getOrbit(currentOrbitIndex);
        const Orbit &currentPrimitiveOrbit = _primitiveOrbitList.getOrbit(currentOrbitIndex);

        // Count clusters
        std::map<std::vector<int>, double> counts;
        if (newOccupation > -1)
        {
            counts = currentOrbit.countClusterChanges(supercell, flipIndex, newOccupation);
        }
        else
        {
            counts = currentOrbit.countClusters(supercell, flipIndex);
        }

        const std::vector<LatticeSite> &representativeSites = currentPrimitiveOrbit.getSitesOfRepresentativeCluster();

        std::vector<int> allowedOccupations;
        try
        {
            allowedOccupations = getNumberOfAllowedSpeciesBySite(_primitiveStructure, representativeSites);
        }
        catch (const std::exception &e)
        {
            std::cout << e.what() << std::endl;
            throw std::runtime_error("Failed getting allowed occupations (ClusterSpace::getClusterVectorFromOrbitList)");
        }

        // Skip the rest if any of the sites are inactive (i.e. allowed occupation < 2)
        if (std::any_of(allowedOccupations.begin(), allowedOccupations.end(), [](int allowedOccupation)
                        { return allowedOccupation < 2; }))
        {
            continue;
        }

        std::vector<int> indicesOfRepresentativeSites;
        for (const LatticeSite &site : representativeSites)
        {
            indicesOfRepresentativeSites.push_back(site.index());
        }

        // Loop over all multi-component vectors for this orbit.
        // These are vectors of ints (where the int represents a cluster function index).
        // Example 1: For an AB alloy we obtain [0, 0] and [0, 0, 0] for pair and triplet terms, respectively.
        // Example 2: For an ABC alloy we obtain [0, 0], [0, 1], [1, 1] for pairs and similarly for triplets.
        // Depending on the symmetry of the cluster one might also obtain [1, 0] (e.g., in a clathrate or for some clusters on a HCP lattice).
        for (size_t j = 0; j < _clusterVectorElementInfoList[currentOrbitIndex].size(); j++)
        {
            double clusterVectorElement = 0;
            const ClusterVectorElementInfo &cvInfo = _clusterVectorElementInfoList[currentOrbitIndex][j];

            /// Push back zero if nothing was counted for this orbit
            if (counts.size() == 0)
            {
                clusterVector[cvInfo.clusterVectorIndex] = 0;
                continue;
            }

            /// Loop over all the counts for this orbit
            for (const auto &elementsCountPair : counts)
            {
                /// Loop over all equivalent permutations for this orbit and mc vector
                for (const auto &perm : cvInfo.sitePermutations)
                {
                    clusterVectorElement += evaluateClusterProduct(cvInfo.multiComponentVector, allowedOccupations, elementsCountPair.first, indicesOfRepresentativeSites, perm) * elementsCountPair.second;
                }
            }

            // Usually we could have counted multiplicity by simply adding the number of
            // clusters in the orbit (elementsCountPair.second), but in the case of
            // local cluster vectors or changes in cluster vectors, we have only counted
            // a subset of the clusters. We thus need to compute the multiplicity by
            // analyzing the orbit in detail.
            clusterVector[cvInfo.clusterVectorIndex] = clusterVectorElement / cvInfo.multiplicity / (double)supercell.size();
        }
    }
    return clusterVector;
}<|MERGE_RESOLUTION|>--- conflicted
+++ resolved
@@ -305,19 +305,11 @@
 @param flipIndex If a local cluster vector should be calculated this argument is used to specify the index of the site whose local cluster vector should be computed. If calculating a change in cluster vector, this is the site whose occupation has changed. If -1 (default), the total cluster vector will be calculated.
 @param newOccupation New atomic number on the site with index flipIndex. If this argument is not -1, a change in cluster vector will be calculated.
 */
-<<<<<<< HEAD
-const std::vector<double> ClusterSpace::occupyClusterVector(const OrbitList &orbitList,
-                                                            const Structure &supercell,
-                                                            const double firstElement,
-                                                            const int flipIndex,
-                                                            const int newOccupation) const
-=======
 const std::vector<double> ClusterSpace::getClusterVectorFromOrbitList(const OrbitList &orbitList,
                                                                       const Structure &supercell,
                                                                       const double firstElement,
                                                                       const int flipIndex,
                                                                       const int newOccupation) const
->>>>>>> 2b13f1fc
 {
     if (newOccupation >= 0 && flipIndex == -1)
     {
