--- conflicted
+++ resolved
@@ -17,17 +17,10 @@
     for (auto &orbit : _fullOrbitList._orbits)
     {
         auto permutedClusters = orbit.getPermutedEquivalentClusters();
-<<<<<<< HEAD
-        orbit._equivalentClusters = permutedClusters;
-    }
-
-    for (const auto orbit : clusterSpace._orbitList._orbits)
-=======
         orbit.setEquivalentClusters(permutedClusters);
     }
 
     for (const auto orbit : clusterSpace.getPrimitiveOrbitList().getOrbits())
->>>>>>> 6d72f30a
     {
         orbitVector.push_back(Orbit(orbit.getRepresentativeCluster()));
     }
@@ -151,28 +144,17 @@
                                                                        int flipIndex,
                                                                        int newOccupation)
 {
-<<<<<<< HEAD
+    if (occupationsBefore.size() != _supercell.size())
+    {
+        throw std::runtime_error("Input occupations and internal supercell structure mismatch in size (ClusterExpansionCalculator::getClusterVectorChange)");
+    }
     _supercell.setAtomicNumbers(occupationsBefore);
 
-=======
->>>>>>> 6d72f30a
-    if (occupationsBefore.size() != _supercell.size())
-    {
-        throw std::runtime_error("Input occupations and internal supercell structure mismatch in size (ClusterExpansionCalculator::getClusterVectorChange)");
-    }
-    _supercell.setAtomicNumbers(occupationsBefore);
-
     if (flipIndex >= _supercell.size())
     {
         throw std::runtime_error("flipIndex larger than the length of the structure (ClusterExpansionCalculator::getClusterVectorChange)");
     }
 
-<<<<<<< HEAD
-    // do not sort the clusters
-    bool keepOrder = true;
-
-=======
->>>>>>> 6d72f30a
     // Get one of the translated orbitlists
     _translatedOrbitList = _localOrbitlists[_indexToOffset[flipIndex]];
 
@@ -183,14 +165,10 @@
         _translatedOrbitList.removeClustersWithoutIndex(flipIndex, true);
     }
 
-<<<<<<< HEAD
-    return _clusterSpace.occupyClusterVector(_translatedOrbitList, _supercell, 0.0, flipIndex, newOccupation);
-=======
     // The first element in the cluster vector (difference) should be zero (because we take 1 - 1)
     double firstElement = 0.0;
 
     return _clusterSpace.occupyClusterVector(_translatedOrbitList, _supercell, firstElement, flipIndex, newOccupation);
->>>>>>> 6d72f30a
 }
 
 /**
@@ -200,10 +178,6 @@
 */
 std::vector<double> ClusterExpansionCalculator::getLocalClusterVector(const py::array_t<int> &occupations, int index)
 {
-<<<<<<< HEAD
-    _supercell.setAtomicNumbers(occupations);
-=======
->>>>>>> 6d72f30a
 
     if (occupations.size() != _supercell.size())
     {
@@ -221,14 +195,10 @@
         _translatedOrbitList.removeClustersWithoutIndex(index, true);
     }
 
-<<<<<<< HEAD
-    return _clusterSpace.occupyClusterVector(_translatedOrbitList, _supercell, 1.0 / _supercell.size(), index, -1);
-=======
     // The first element can be thought of as shared between all sites when constructing a local orbit list
     double firstElement = 1.0 / _supercell.size();
 
     return _clusterSpace.occupyClusterVector(_translatedOrbitList, _supercell, firstElement, index);
->>>>>>> 6d72f30a
 }
 
 /**
@@ -237,26 +207,11 @@
 */
 std::vector<double> ClusterExpansionCalculator::getClusterVector(const py::array_t<int> &occupations)
 {
-<<<<<<< HEAD
+    if (occupations.size() != _supercell.size())
+    {
+        throw std::runtime_error("Input occupations and internal supercell structure mismatch in size (ClusterExpansionCalculator::getClusterVector)");
+    }
     _supercell.setAtomicNumbers(occupations);
 
-=======
->>>>>>> 6d72f30a
-    if (occupations.size() != _supercell.size())
-    {
-        throw std::runtime_error("Input occupations and internal supercell structure mismatch in size (ClusterExpansionCalculator::getClusterVector)");
-    }
-    _supercell.setAtomicNumbers(occupations);
-
-<<<<<<< HEAD
-    // do not sort the clusters
-    bool keepOrder = true;
-
-    /// Do not permute the sites, because we have already done that after initializing _fullOrbitList
-    bool permuteSites = false;
-
-    return _clusterSpace.occupyClusterVector(_fullOrbitList, _supercell, 1.0, -1, -1);
-=======
     return _clusterSpace.occupyClusterVector(_fullOrbitList, _supercell);
->>>>>>> 6d72f30a
 }