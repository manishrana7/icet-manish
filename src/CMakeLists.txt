--- conflicted
+++ resolved
@@ -11,11 +11,6 @@
   Cluster.cpp
   ClusterExpansionCalculator.cpp
   ClusterSpace.cpp
-<<<<<<< HEAD
-  FloatType.cpp
-=======
-  Geometry.cpp
->>>>>>> a5c3f4f0
   LatticeSite.cpp
   LocalOrbitListGenerator.cpp
   ManyBodyNeighborList.cpp
