#include "Structure.hpp"
#include "NeighborList.hpp"
#include "ManyBodyNeighborList.hpp"
#include "Cluster.hpp"
#include "PermutationMap.hpp"
#include "LatticeSite.hpp"
#include "ClusterCounts.hpp"
#include "LocalOrbitListGenerator.hpp"
#include "ClusterSpace.hpp"
#include "ClusterExpansionCalculator.hpp"
#include <pybind11/pybind11.h>
#include "Symmetry.hpp"
#include "Orbit.hpp"
#include "OrbitList.hpp"
#include <iostream>
#include <pybind11/eigen.h>
#include <pybind11/stl.h>
#include <Eigen/Dense>
#include <pybind11/operators.h>

PYBIND11_MODULE(_icet, m)
{

    m.doc() = R"pbdoc(
        Python interface
        ================

        This is the Python interface generated via pybind11 from the C++
        core classes and methods.

        .. toctree::
           :maxdepth: 2

        .. currentmodule:: _icet

        Cluster
        -------
        .. autoclass:: Cluster
           :members:
           :undoc-members:

        ClusterCounts
        -------------
        .. autoclass:: ClusterCounts
           :members:
           :undoc-members:

        ClusterSpace
        ------------
        .. autoclass:: ClusterSpace
           :members:
           :undoc-members:

        LatticeSite
        -----------
        .. autoclass:: LatticeSite
           :members:
           :undoc-members:

        LocalOrbitListGenerator
        -----------------------
        .. autoclass:: LocalOrbitListGenerator
           :members:
           :undoc-members:

        ManyBodyNeighborList
        --------------------
        .. autoclass:: ManyBodyNeighborList
           :members:
           :undoc-members:

        NeighborList
        ------------
        .. autoclass:: NeighborList
           :members:
           :undoc-members:

        Orbit
        -----
        .. autoclass:: Orbit
           :members:
           :undoc-members:

        OrbitList
        ---------
        .. autoclass:: OrbitList
           :members:
           :undoc-members:

        PermutationMap
        --------------
        .. autoclass:: PermutationMap
           :members:
           :undoc-members:

        Structure
        ---------
        .. autoclass:: Structure
           :members:
           :undoc-members:
    )pbdoc";

    // Disable the automatically generated signatures that prepend the
    // docstrings by default.
    py::options options;
    options.disable_function_signatures();

    py::class_<Structure>(m, "Structure",
                          R"pbdoc(
             This class stores the cell metric, positions, chemical symbols,
             and periodic boundary conditions that describe a structure. It
             also holds information pertaining to the components that are
             allowed on each site and provides functionality for computing
             distances between sites.

             Parameters
             ----------
             positions : list of vectors
                 list of positions in Cartesian coordinates
             chemical_symbols : list of strings
                 chemical symbol of each case
             cell : 3x3 array
                  cell metric
             pbc : list of booleans
                 periodic boundary conditions
             tolerance : float
                 numerical tolerance imposed when testing for equality of
                 positions and distances
         )pbdoc")
        .def(py::init<>())
        .def(py::init<const Eigen::Matrix<double, Dynamic, 3, Eigen::RowMajor> &,
                      const std::vector<std::string> &,
                      const Eigen::Matrix3d &,
                      const std::vector<bool> &,
                      double>(),
             R"pbdoc(
             Initializes an icet Structure instance.
         )pbdoc",
             py::arg("positions"),
             py::arg("chemical_symbols"),
             py::arg("cell"),
             py::arg("pbc"),
             py::arg("tolerance") = 1e-5)
        .def("get_pbc", &Structure::getPBC,
             "Returns the periodic boundary conditions.")
        .def("set_pbc", &Structure::setPBC,
             "Sets the periodic boundary conditions.")
        .def_property("pbc",
                      &Structure::getPBC,
                      &Structure::setPBC,
                      "3-dimensional vector : periodic boundary conditions")
        .def("get_cell", &Structure::getCell,
             "Returns the cell metric.")
        .def("set_cell", &Structure::setCell,
             "Sets the cell metric.")
        .def_property("cell",
                      &Structure::getCell,
                      &Structure::setCell,
                      "3x3 array : cell metric")
        .def("get_positions",
             &Structure::getPositions,
             R"pbdoc(
             Returns the positions in Cartesian coordinates.

             Returns
             -------
             list of NumPy arrays
         )pbdoc")
        .def("set_positions",
             &Structure::setPositions,
             py::arg("positions"),
             R"pbdoc(
             Sets the positions in Cartesian coordinates.

             Parameters
             ----------
             positions : list of NumPy arrays
                 new positions in Cartesian coordinates
         )pbdoc")
        .def_property("positions",
                      &Structure::getPositions,
                      &Structure::setPositions,
                      "list of lists : atomic positions in Cartesian coordinates")
        .def("get_atomic_numbers",
             &Structure::getAtomicNumbers,
             "Returns a list of the species occupying each site by atomic number.")
        .def("set_atomic_numbers",
             &Structure::setAtomicNumbers,
             py::arg("atomic_numbers"),
             R"pbdoc(
             Sets the species occupying each site by atomic number.

             Parameters
             ----------
             atomic_numbers : list of ints
                new species by atomic number
         )pbdoc")
        .def_property("atomic_numbers",
                      &Structure::getAtomicNumbers,
                      &Structure::setAtomicNumbers,
                      "list of ints : atomic numbers of species on each site")
        .def("get_chemical_symbols",
             &Structure::getChemicalSymbols,
             "Returns a list of the species occupying each site by chemical symbol.")
        .def("set_chemical_symbols",
             &Structure::setChemicalSymbols,
             py::arg("chemical_symbols"),
             R"pbdoc(
             Sets the species occupying each site by chemical symbol.

             Parameters
             ----------
             chemical_symbols : list of strings
                new species by chemical symbol
         )pbdoc")
        .def_property("chemical_symbols",
                      &Structure::getChemicalSymbols,
                      &Structure::setChemicalSymbols,
                      "list of strings : chemical symbols of species on each site")
        .def("set_unique_sites",
             &Structure::setUniqueSites,
             py::arg("unique_sites"),
             R"pbdoc(
             Sets the unique sites.

             This method allows one to specify for each site in the structure
             the unique site it is related to.

             Parameters
             ----------
             unique_sites : list of ints
                site of interest
         )pbdoc")
        .def("get_unique_sites",
             &Structure::getUniqueSites,
             R"pbdoc(
             Returns the unique sites.

             Returns
             -------
             list of ints
         )pbdoc")
        .def_property("unique_sites",
                      &Structure::getUniqueSites,
                      &Structure::setUniqueSites,
                      "list of ints : unique sites")
        .def("get_unique_site",
             &Structure::getUniqueSite,
             py::arg("index"),
             R"pbdoc(
             Returns the unique site.

             Parameters
             ----------
             index : int
                 index of site of interest

             Returns
             -------
             int
                 index of unique site
         )pbdoc")
        .def("get_position",
             &Structure::getPosition,
             py::arg("site"),
             R"pbdoc(
             Returns the position of a specified site

             Parameters
             ----------
             site : LatticeSite object
                site of interest

             Returns
             -------
             vector
                 position in Cartesian coordinates
         )pbdoc")
        .def("get_distance",
             &Structure::getDistance,
             py::arg("index1"),
             py::arg("index2"),
             py::arg("offset1") = Vector3d(0, 0, 0),
             py::arg("offset2") = Vector3d(0, 0, 0),
             R"pbdoc(
             Returns the distance between two sites

             Parameters
             ----------
             index1 : int
                 index of the first site
             index2 : int
                 index of the second site
             offset1 : vector
                 offset to be applied to the first site
             offset2 : vector
                 offset to be applied to the second site

             Returns
             -------
             float
                 distance in length units
         )pbdoc")
        .def("find_site_by_position",
             &Structure::findSiteByPosition,
             py::arg("position"),
             R"pbdoc(
             Returns the index of the site that matches the position.

             Parameters
             ----------
             position : list/NumPy array
                 position in Cartesian coordinates

             Returns
             -------
             int
                 site index
         )pbdoc")
        .def("find_lattice_site_by_position",
             &Structure::findLatticeSiteByPosition,
             py::arg("position"),
             R"pbdoc(
             Returns the lattice site that matches the position.

             Parameters
             ----------
             position : list/NumPy array
                 position in Cartesian coordinates

             Returns
             -------
             LatticeSite object
                 lattice site
         )pbdoc")
        .def("find_lattice_sites_by_positions",
             &Structure::findLatticeSitesByPositions,
             py::arg("positions"),
             R"pbdoc(
             Returns the lattice sites that match the positions.

             Parameters
             ----------
             positions : list of lists/NumPy arrays
                 list of positions in Cartesian coordinates
             Returns
             -------
             list of LatticeSite object
                 list of lattice sites
         )pbdoc")
        .def("__len__", &Structure::size);

    py::class_<NeighborList>(m, "NeighborList")
        .def(py::init<const double>(),
             py::arg("cutoff"),
             R"pbdoc(
             Initializes a neighbor list instance.

             Parameters
             ----------
             cutoff : float
                 cutoff to be used for constructing the neighbor list
         )pbdoc")
        .def("build",
             &NeighborList::build,
             py::arg("structure"),
             R"pbdoc(
             Builds a neighbor list for the given atomic configuration.

             Parameters
             ----------
             structure : icet Structure instance
                 atomic configuration
         )pbdoc")
        .def("is_neighbor",
             &NeighborList::isNeighbor,
             py::arg("index1"),
             py::arg("index2"),
             py::arg("offset"),
             R"pbdoc(
             Checks if two sites are neighbors.

             Parameters
             ----------
             index1 : int
                 index of the first site
             index2 : int
                 index of the second site
             offset : NumPy array
                 offset between the two sites in units of lattice vectors
             Returns
             -------
                 boolean
         )pbdoc")
        .def("get_neighbors",
             &NeighborList::getNeighbors,
             py::arg("index"),
             R"pbdoc(
             Returns a vector of lattice sites that identify the neighbors of site in question.

             Parameters
             ----------
             index : int
                 index of site in structure for which neighbor list was build
             Returns
             -------
             list of LatticeSite instances
         )pbdoc")
        .def("__len__", &NeighborList::size);

    // @todo document ManyBodyNeighborList in pybindings
    py::class_<ManyBodyNeighborList>(m, "ManyBodyNeighborList")
        .def(py::init<>())
        .def("calculate_intersection", &ManyBodyNeighborList::getIntersection)
        .def("build", &ManyBodyNeighborList::build);

    py::class_<Cluster>(m, "Cluster")
        .def(py::init<const Structure &,
                      const std::vector<LatticeSite> &,
                      const bool, const int>(),
             pybind11::arg("structure"),
             pybind11::arg("lattice_sites"),
             pybind11::arg("sorted_cluster") = true,
             pybind11::arg("tag") = 0,
             R"pbdoc(
             Initializes a cluster instance.

             Parameters
             ----------
             structure : icet Structure instance
                 atomic configuration
             lattice_sites : list of int
                 list of lattice sites that form the cluster
             sorted_cluster : boolean
                 True if the cluster is sorted
             tag : int
                 cluster tag
         )pbdoc")
        .def("print", &Cluster::print)
        .def_property_readonly("sites",
                               &Cluster::sites,
                               "list of ints : site indices")
        .def_property_readonly("distances",
                               &Cluster::distances,
                               "list of floats : list of distances between sites")
        .def_property_readonly("sorted",
                               &Cluster::isSorted,
                               "boolean : True/False if the cluster is sorted/unsorted")
        .def_property_readonly("tag",
                               &Cluster::tag,
                               "int : cluster tag (defined for sorted cluster)")
        .def_property_readonly("radius",
                               &Cluster::radius,
                               "float : the radius of the cluster")
        .def_property_readonly("order",
                               &Cluster::order,
                               "int : order of the cluster (= number of sites)")
        .def("__hash__", [](const Cluster &cluster) { return std::hash<Cluster>{}(cluster); })
        .def("__len__", &Cluster::order)
        .def(py::self < py::self)
        .def(py::self == py::self);
    ;

    // @todo document PermutationMap in pybindings
    py::class_<PermutationMap>(m, "PermutationMap")
        .def(py::init<const std::vector<Vector3d> &,
                      const std::vector<Matrix3d> &>())
        .def("build", &PermutationMap::build)
        .def("get_permuted_positions", &PermutationMap::getPermutedPositions)
        .def("get_indexed_positions", &PermutationMap::getIndexedPermutedPositions)

        ;

    py::class_<LatticeSite>(m, "LatticeSite")
        .def(py::init<const int, const Vector3d &>())
        .def("print", &LatticeSite::print)
        .def_property("index",
                      &LatticeSite::index,
                      &LatticeSite::setIndex,
                      "int : site index")
        .def_property("unitcell_offset",
                      &LatticeSite::unitcellOffset,
                      &LatticeSite::setUnitcellOffset,
                      "list of three ints : unit cell offset (in units of the cell vectors)")
        .def(py::self < py::self)
        .def(py::self == py::self)
        .def(py::self + Eigen::Vector3d())
        .def("__hash__", [](const LatticeSite &latticeNeighbor) { return std::hash<LatticeSite>{}(latticeNeighbor); })
        ;

    // @todo document ClusterCounts in pybindings
    py::class_<ClusterCounts>(m, "ClusterCounts")
        .def(py::init<>())
        .def("count_lattice_neighbors", &ClusterCounts::countLatticeSites)
        .def("count", (void (ClusterCounts::*)(const Structure &, const std::vector<LatticeSite> &)) & ClusterCounts::count)
        .def("count", (void (ClusterCounts::*)(const Structure &, const std::vector<std::vector<LatticeSite>> &, const Cluster &, bool)) & ClusterCounts::count)
        .def("count_orbit_list", &ClusterCounts::countOrbitList)
        .def("__len__", &ClusterCounts::size)
        .def("reset", &ClusterCounts::reset)
        .def("setup_cluster_counts_info", &ClusterCounts::setupClusterCountsInfo)
        .def("get_cluster_counts_info", &ClusterCounts::getClusterCountsInfo)
        .def("get_cluster_counts", [](const ClusterCounts &clusterCounts) {
            //&ClusterCounts::getClusterCounts
            py::dict clusterCountDict;
            for (const auto &mapPair : clusterCounts.getClusterCounts())
            {
                py::dict d;
                for (const auto &vecInt_intPair : mapPair.second)
                {
                    d[py::tuple(py::cast(vecInt_intPair.first))] = vecInt_intPair.second;
                }
                clusterCountDict[py::cast(mapPair.first)] = d;
            }
            return clusterCountDict;
        })
        .def("print", &ClusterCounts::print);

    // @todo convert getters to properties
    // @todo document Orbit in pybindings
    py::class_<Orbit>(m, "Orbit")
        .def(py::init<const Cluster &>())

        /*
        @TODO Remove the usage of these functions
            in favor of the property versions.

            It should mostly be used in clusterspace.
            ------------ START removal -----------------------
        */

        .def("add_equivalent_sites",
             (void (Orbit::*)(const std::vector<LatticeSite> &, bool)) & Orbit::addEquivalentSites,
             py::arg("lattice_neighbors"),
             py::arg("sort") = false)
        .def("add_equivalent_sites",
             (void (Orbit::*)(const std::vector<std::vector<LatticeSite>> &, bool)) & Orbit::addEquivalentSites,
             py::arg("lattice_neighbors"),
             py::arg("sort") = false)
        .def("get_equivalent_sites", &Orbit::getEquivalentSites)
        .def("get_allowed_sites_permutations", &Orbit::getAllowedSitesPermutations)
        .def("get_representative_sites", &Orbit::getRepresentativeSites)
        .def("get_equivalent_sites_permutations", &Orbit::getEquivalentSitesPermutations)

        .def("get_representative_cluster", &Orbit::getRepresentativeCluster,
<<<<<<< HEAD
             R"pbdoc(
        The representative cluster
        represents the geometrical
        version of what this orbit is.
=======
        R"pbdoc(
        The representative cluster represents the geometrical version of what
        this orbit is.
>>>>>>> 3f11abe6
        )pbdoc")
        /*
        ------------ END removal -----------------------
        */
        .def_property_readonly("representative_cluster", &Orbit::getRepresentativeCluster,
                               R"pbdoc(
        The representative cluster
        represents the geometrical
        version of what this orbit is.
        )pbdoc")
        .def_property("permutations_to_representative", &Orbit::getEquivalentSitesPermutations, &Orbit::setEquivalentSitesPermutations,
                      R"pbdoc(
        Get the list of permutations.
        Where permutations_to_representative[i]
        takes self.equivalent_sites[i] to
        the same order as self.representative_sites.

        This can be used if you for example want to
        count elements and are interested in difference
        between ABB, BAB, BBA and so on. If you count the
        lattice sites that are permuted according to
        these permutations then you will get the correct
       counts. )pbdoc")
        .def_property_readonly("order", [](const Orbit &orbit) { return orbit.getRepresentativeCluster().order(); },
                               R"pbdoc(
        Returns the order of the orbit.
        The order is the same as the number
        of bodies in the representative cluster
        or the number of lattice sites per element
        in equivalent_sites.
        )pbdoc")
        .def_property_readonly("radius", [](const Orbit &orbit) { return orbit.getRepresentativeCluster().radius(); },
                               R"pbdoc(        Returns the radius of the
        representative cluster.
        )pbdoc")
        .def_property_readonly("permuted_sites", &Orbit::getPermutedEquivalentSites,
                               R"pbdoc(Get the equivalent sites but permuted
        to representative site.)pbdoc")
        .def_property_readonly("representative_sites", &Orbit::getRepresentativeSites,
                               R"pbdoc(
        The representative sites
        is a list of lattice sites
        that are uniquely picked out
        for this orbit which can be
        used to represent and distinguish
        between orbits.
        )pbdoc")
        .def_property("equivalent_sites", &Orbit::getEquivalentSites, &Orbit::setEquivalentSites,
                      R"pbdoc(
        List of equivalent Lattice Sites
        )pbdoc")
        .def("get_sites_with_permutation", &Orbit::getSitesWithPermutation,
             R"pbdoc(Return the permuted to representative
        sites of equivalent_sites[index].)pbdoc")
        // .def("get_number_of_duplicates", &Orbit::getNumberOfDuplicates, py::arg("verbosity") = 0)
<<<<<<< HEAD
        .def("get_mc_vectors", &Orbit::getMCVectors,
             R"pbdoc(
=======
        .def("get_mc_vectors", &Orbit::getMultiComponentVectors,
                R"pbdoc(
>>>>>>> 3f11abe6
        Return the mc vectors for this orbit given the allowed components.
        The mc vectors are returned as a list of tuples

        Parameters
        ----------
        allowed_components : list of int
           The allowed components for the lattice sites,
           allowed_components[i] correspond to the number
           of allowed compoments at lattice site
           orbit.representative_sites[i].)pbdoc")
        .def("sort", &Orbit::sortOrbit,
             R"pbdoc(
        Sort the equivalent sites list.
        )pbdoc")
<<<<<<< HEAD
        .def("get_all_possible_mc_vector_permutations", &Orbit::getAllPossibleMCVectorPermutations,
             R"pbdoc(
=======
        .def("get_all_possible_mc_vector_permutations", &Orbit::getAllPossibleMultiComponentVectorPermutations,
        R"pbdoc(
>>>>>>> 3f11abe6
        Similar to get all permutations but
        needs to be filtered through the
        number of allowed elements.

        Parameters
        ----------
        allowed_components : list of int
            The allowed components for the lattice sites,
            allowed_components[i] correspond to the lattice site
            self.representative_sites[i].

        returns all_mc_vectors : list of tuples of int
        )pbdoc")
        .def_property("allowed_permutations", [](const Orbit &orbit) {
             auto permutationSet = orbit.getAllowedSitesPermutations();
             std::vector<std::vector<int>> vectorPermutations;
            for(auto vector : permutationSet)
            {
                vectorPermutations.push_back(vector);
            }
             return vectorPermutations; }, [](Orbit &orbit, const std::vector<std::vector<int>> &permutations) {

                std::unordered_set<std::vector<int>, VectorHash> setPermutations;
                setPermutations.insert(permutations.begin(),permutations.end());
                 orbit.setAllowedSitesPermutations(setPermutations); },
                      R"pbdoc(Get the list of equivalent permutations
        for this orbit.

        If this orbit is a triplet
        and the permutation [0,2,1]
        exists this means that
        The lattice sites [s1, s2, s3]
        are equivalent to [s1, s3, s2]
        This will have the effect that
        for a ternary CE the cluster
        functions (0,1,0) will not
        be considered since it is
        equivalent to (0,0,1).)pbdoc")
        .def_property("permutations_to_representative", &Orbit::getEquivalentSitesPermutations, &Orbit::setEquivalentSitesPermutations,
<<<<<<< HEAD
                      R"pbdoc(
        Get the list of permutations.
        Where permutations_to_representative[i]
        takes self.equivalent_sites[i] to
=======
        R"pbdoc(
        list of permutations;
        permutations_to_representative[i] takes self.equivalent_sites[i] to
>>>>>>> 3f11abe6
        the same order as self.representative_sites.

        This can be used if you for example want to count elements and are
        interested in difference between ABB, BAB, BBA and so on. If you count
        the lattice sites that are permuted according to these permutations
        then you will get the correct counts.
        )pbdoc")
        .def("__len__", &Orbit::size)

        .def(py::self < py::self)
        .def(py::self == py::self)
        .def(py::self + Eigen::Vector3d());

    py::class_<OrbitList>(m, "OrbitList")
        .def(py::init<>())
<<<<<<< HEAD
        .def(py::init<const std::vector<NeighborList> &, const Structure &>())
        .def(py::init<const Structure &, const std::vector<std::vector<LatticeSite>> &, const std::vector<NeighborList> &, bool>(),
             py::arg("structure"),
             py::arg("permutation_matrix"),
             py::arg("neighborlists"),
             py::arg("bothways") = false)
        .def("add_orbit", &OrbitList::addOrbit)
        .def("get_number_of_NClusters", &OrbitList::getNumberOfNClusters)
        .def("get_orbit", &OrbitList::getOrbit)
        .def("clear", &OrbitList::clear)
        .def("sort", &OrbitList::sort)
        .def("get_orbit_list", &OrbitList::getOrbitList)
        .def("get_primitive_structure", &OrbitList::getPrimitiveStructure)
        .def("__len__", &OrbitList::size)
=======
        .def(py::init<const std::vector<NeighborList> &, const Structure &>(),
             R"pbdoc(
             Initializes an OrbitList instance from a list of neighbor lists
             and a structure.

             Parameters
             ----------
             neighborg_lists : list of NeighborList objects
                list of neighbor list for the atomic configuration under different cutoffs.
             structure : icet Structure object
                primitive atomic structure
        )pbdoc",
             py::arg("neigbor_lists"),
             py::arg("structure"))
        .def(py::init<const Structure &, const std::vector<std::vector<LatticeSite>> &, const std::vector<NeighborList> &>(),
             R"pbdoc(
                Constructs an OrbitList object from a permutation matrix with
                LatticeSite type entries and a Structure instance.

             Parameters
             ----------
             permutation_matrix : vector of vector of LatticeSite objects
                 permutation matrix with lattice sites
             structure : icet Structure object
                 primitive atomic structure
        )pbdoc",
             py::arg("structure"),
             py::arg("permutation_matrix"),
             py::arg("neighbor_lists"))
        .def("add_orbit", &OrbitList::addOrbit,
             "Add an Orbit object to the OrbitList")
        .def("get_number_of_NClusters", &OrbitList::getNumberOfNClusters,
             "Returns the number of orbits in the OrbitList")
        .def("get_orbit", &OrbitList::getOrbit,
             "Returns a copy of the orbit at the position i in the OrbitList")
        .def("clear", &OrbitList::clear,
             "Clears the OrbitList")
        .def("sort", &OrbitList::sort,
             "Sort the orbits by orbit comparison")
        .def("find_orbit", (int(OrbitList::*)(const Cluster &) const) &OrbitList::findOrbit,
             "Return the index of the orbit with the given representative cluster")
        //.def("find_orbit", (int (OrbitList::*)(const Cluster &, const std::unordered_map<Cluster, int> &) const) & OrbitList::findOrbit)
        .def("is_row_taken", &OrbitList::isRowsTaken,
             "Some random description")
        .def("get_orbit_list", &OrbitList::getOrbitList,
             "Returns a list of Orbit objects from OrbitList")
        .def("get_primitive_structure", &OrbitList::getPrimitiveStructure,
             "Returns the primitive atomic structure used to construct the OrbitList instance")
        .def("__len__", &OrbitList::size,
             "Returns the total number of orbits counted in the OrbitList instance")
>>>>>>> 3f11abe6
        .def("print", &OrbitList::print, py::arg("verbosity") = 0)
        // .def("get_supercell_orbit_list", &OrbitList::getSupercellOrbitList)
        ;

    py::class_<LocalOrbitListGenerator>(m, "LocalOrbitListGenerator")
        .def(py::init<const OrbitList &, const Structure &>())
        .def("generate_local_orbit_list", (OrbitList(LocalOrbitListGenerator::*)(const unsigned int)) & LocalOrbitListGenerator::getLocalOrbitList)
        .def("generate_local_orbit_list", (OrbitList(LocalOrbitListGenerator::*)(const Vector3d &)) & LocalOrbitListGenerator::getLocalOrbitList)
        .def("generate_full_orbit_list", &LocalOrbitListGenerator::getFullOrbitList)
        .def("clear", &LocalOrbitListGenerator::clear)
        .def("get_unique_offsets_count", &LocalOrbitListGenerator::getNumberOfUniqueOffsets)
        .def("get_prim_to_supercell_map", &LocalOrbitListGenerator::getMapFromPrimitiveToSupercell)
        .def("get_unique_primcell_offsets", &LocalOrbitListGenerator::getUniquePrimitiveCellOffsets);

    /// @todo Check which of the following members must actually be exposed.
    /// @todo Turn getters into properties if possible. (Some might require massaging in cluster_space.py.)
    py::class_<ClusterSpace>(m, "ClusterSpace", py::dynamic_attr())
        .def(py::init<std::vector<int>, std::vector<std::string>, const OrbitList &>())
        .def("get_cluster_vector", [](const ClusterSpace &ClusterSpace, const Structure &structure) {
            auto cv = ClusterSpace.getClusterVector(structure);
            return py::array(cv.size(), cv.data());
        })
        .def("get_local_cluster_vector", [](const ClusterSpace &ClusterSpace, const Structure &structure, const int index) {
            auto cv = ClusterSpace.generateLocalClusterVector(structure, index);
            return py::array(cv.size(), cv.data());
        })
        .def("get_orbit_list", &ClusterSpace::getOrbitList)
        .def("get_orbit", &ClusterSpace::getOrbit)
        .def_property_readonly("species_map", &ClusterSpace::getSpeciesMap)
        .def("get_cluster_space_info", &ClusterSpace::getClusterSpaceInfo)
        .def("get_cluster_space_size", &ClusterSpace::getClusterSpaceSize)
        .def("get_chemical_symbols",
             &ClusterSpace::getChemicalSymbols,
             "Returns list of species associated with cluster space as chemical symbols.")
        .def("get_cutoffs", &ClusterSpace::getCutoffs)
        .def("_get_primitive_structure", &ClusterSpace::getPrimitiveStructure)
<<<<<<< HEAD
        .def("get_native_clusters", &ClusterSpace::getNativeClusters)
        .def("get_mc_vector_permutations", &ClusterSpace::getMCVectorPermutations)
        .def("get_allowed_occupations", &ClusterSpace::getAllowedOccupations)
=======
        .def("get_multi_component_vector_permutations",&ClusterSpace::getMultiComponentVectorPermutations)
        .def("get_number_of_allowed_species_by_site",&ClusterSpace::getNumberOfAllowedSpeciesBySite)
>>>>>>> 3f11abe6
        .def("__len__", &ClusterSpace::getClusterSpaceSize);

    py::class_<ClusterExpansionCalculator>(m,"_ClusterExpansionCalculator")
    .def(py::init<const ClusterSpace &, const Structure &>())
    // .def("get_local_cluster_vector", &ClusterExpansionCalculator::getLocalClusterVector)
    .def("get_local_cluster_vector", [](ClusterExpansionCalculator &ceCalc, const Structure &structure, const int index, const std::vector<int> indices) {
            auto cv = ceCalc.getLocalClusterVector(structure, index, indices);
            return py::array(cv.size(), cv.data());
        })
    ;
}<|MERGE_RESOLUTION|>--- conflicted
+++ resolved
@@ -542,16 +542,9 @@
         .def("get_equivalent_sites_permutations", &Orbit::getEquivalentSitesPermutations)
 
         .def("get_representative_cluster", &Orbit::getRepresentativeCluster,
-<<<<<<< HEAD
-             R"pbdoc(
-        The representative cluster
-        represents the geometrical
-        version of what this orbit is.
-=======
         R"pbdoc(
         The representative cluster represents the geometrical version of what
         this orbit is.
->>>>>>> 3f11abe6
         )pbdoc")
         /*
         ------------ END removal -----------------------
@@ -607,13 +600,8 @@
              R"pbdoc(Return the permuted to representative
         sites of equivalent_sites[index].)pbdoc")
         // .def("get_number_of_duplicates", &Orbit::getNumberOfDuplicates, py::arg("verbosity") = 0)
-<<<<<<< HEAD
-        .def("get_mc_vectors", &Orbit::getMCVectors,
-             R"pbdoc(
-=======
         .def("get_mc_vectors", &Orbit::getMultiComponentVectors,
                 R"pbdoc(
->>>>>>> 3f11abe6
         Return the mc vectors for this orbit given the allowed components.
         The mc vectors are returned as a list of tuples
 
@@ -628,13 +616,8 @@
              R"pbdoc(
         Sort the equivalent sites list.
         )pbdoc")
-<<<<<<< HEAD
-        .def("get_all_possible_mc_vector_permutations", &Orbit::getAllPossibleMCVectorPermutations,
-             R"pbdoc(
-=======
         .def("get_all_possible_mc_vector_permutations", &Orbit::getAllPossibleMultiComponentVectorPermutations,
         R"pbdoc(
->>>>>>> 3f11abe6
         Similar to get all permutations but
         needs to be filtered through the
         number of allowed elements.
@@ -674,16 +657,9 @@
         be considered since it is
         equivalent to (0,0,1).)pbdoc")
         .def_property("permutations_to_representative", &Orbit::getEquivalentSitesPermutations, &Orbit::setEquivalentSitesPermutations,
-<<<<<<< HEAD
-                      R"pbdoc(
-        Get the list of permutations.
-        Where permutations_to_representative[i]
-        takes self.equivalent_sites[i] to
-=======
         R"pbdoc(
         list of permutations;
         permutations_to_representative[i] takes self.equivalent_sites[i] to
->>>>>>> 3f11abe6
         the same order as self.representative_sites.
 
         This can be used if you for example want to count elements and are
@@ -699,22 +675,6 @@
 
     py::class_<OrbitList>(m, "OrbitList")
         .def(py::init<>())
-<<<<<<< HEAD
-        .def(py::init<const std::vector<NeighborList> &, const Structure &>())
-        .def(py::init<const Structure &, const std::vector<std::vector<LatticeSite>> &, const std::vector<NeighborList> &, bool>(),
-             py::arg("structure"),
-             py::arg("permutation_matrix"),
-             py::arg("neighborlists"),
-             py::arg("bothways") = false)
-        .def("add_orbit", &OrbitList::addOrbit)
-        .def("get_number_of_NClusters", &OrbitList::getNumberOfNClusters)
-        .def("get_orbit", &OrbitList::getOrbit)
-        .def("clear", &OrbitList::clear)
-        .def("sort", &OrbitList::sort)
-        .def("get_orbit_list", &OrbitList::getOrbitList)
-        .def("get_primitive_structure", &OrbitList::getPrimitiveStructure)
-        .def("__len__", &OrbitList::size)
-=======
         .def(py::init<const std::vector<NeighborList> &, const Structure &>(),
              R"pbdoc(
              Initializes an OrbitList instance from a list of neighbor lists
@@ -765,7 +725,6 @@
              "Returns the primitive atomic structure used to construct the OrbitList instance")
         .def("__len__", &OrbitList::size,
              "Returns the total number of orbits counted in the OrbitList instance")
->>>>>>> 3f11abe6
         .def("print", &OrbitList::print, py::arg("verbosity") = 0)
         // .def("get_supercell_orbit_list", &OrbitList::getSupercellOrbitList)
         ;
@@ -802,14 +761,8 @@
              "Returns list of species associated with cluster space as chemical symbols.")
         .def("get_cutoffs", &ClusterSpace::getCutoffs)
         .def("_get_primitive_structure", &ClusterSpace::getPrimitiveStructure)
-<<<<<<< HEAD
-        .def("get_native_clusters", &ClusterSpace::getNativeClusters)
-        .def("get_mc_vector_permutations", &ClusterSpace::getMCVectorPermutations)
-        .def("get_allowed_occupations", &ClusterSpace::getAllowedOccupations)
-=======
         .def("get_multi_component_vector_permutations",&ClusterSpace::getMultiComponentVectorPermutations)
         .def("get_number_of_allowed_species_by_site",&ClusterSpace::getNumberOfAllowedSpeciesBySite)
->>>>>>> 3f11abe6
         .def("__len__", &ClusterSpace::getClusterSpaceSize);
 
     py::class_<ClusterExpansionCalculator>(m,"_ClusterExpansionCalculator")
