#include <iostream>
#include <sstream>
#include <pybind11/eigen.h>
#include <pybind11/operators.h>
#include <pybind11/pybind11.h>
#include <pybind11/stl.h>
#include <Eigen/Dense>

#include "Cluster.hpp"
#include "ClusterCounts.hpp"
#include "ClusterExpansionCalculator.hpp"
#include "ClusterSpace.hpp"
#include "LatticeSite.hpp"
#include "LocalOrbitListGenerator.hpp"
#include "ManyBodyNeighborList.hpp"
#include "Orbit.hpp"
#include "OrbitList.hpp"
#include "PeriodicTable.hpp"
#include "MatrixOfEquivalentPositions.hpp"
#include "Structure.hpp"
#include "Symmetry.hpp"

PYBIND11_MODULE(_icet, m)
{

    m.doc() = R"pbdoc(
        Python-C++ interface
        ====================

        This is the Python interface generated via pybind11 from the C++
        core classes and methods.

        .. toctree::
           :maxdepth: 2

        .. currentmodule:: _icet

        Cluster
        -------
        .. autoclass:: Cluster
           :members:

        ClusterCounts
        -------------
        .. autoclass:: ClusterCounts
           :members:

        ClusterSpace
        ------------
        .. autoclass:: ClusterSpace
           :members:

        LatticeSite
        -----------
        .. autoclass:: LatticeSite
           :members:

        LocalOrbitListGenerator
        -----------------------
        .. autoclass:: LocalOrbitListGenerator
           :members:

        ManyBodyNeighborList
        --------------------
        .. autoclass:: ManyBodyNeighborList
           :members:

        MatrixOfEquivalentPositions
        ---------------------------
        .. autoclass:: MatrixOfEquivalentPositions
           :members:

        Orbit
        -----
        .. autoclass:: Orbit
           :members:

        _OrbitList
        ----------
        .. autoclass:: _OrbitList
           :members:

        Structure
        ---------
        .. autoclass:: Structure
           :members:
    )pbdoc";

    // Disable the automatically generated signatures that prepend the
    // docstrings by default.
    py::options options;
    options.disable_function_signatures();

    py::class_<Structure>(m, "Structure",
                          R"pbdoc(
        This class stores the cell metric, positions, chemical symbols,
        and periodic boundary conditions that describe a structure. It
        also holds information pertaining to the components that are
        allowed on each site and provides functionality for computing
        distances between sites.

        Parameters
        ----------
        positions : list(list(float))
            list of positions in Cartesian coordinates
        chemical_symbols : list(str)
            chemical symbol of each case
        cell : list(list(float))
             cell metric
        pbc : list(bool)
            periodic boundary conditions
        )pbdoc")
        .def(py::init<>())
        .def(py::init<const Eigen::Matrix<double, Dynamic, 3, Eigen::RowMajor> &,
                      const std::vector<std::string> &,
                      const Eigen::Matrix3d &,
                      const std::vector<bool> &>(),
             "Initializes an icet Structure instance.",
             py::arg("positions"),
             py::arg("chemical_symbols"),
             py::arg("cell"),
             py::arg("pbc"))
        .def_property(
            "pbc",
            &Structure::getPBC,
            &Structure::setPBC,
            "list(int) : periodic boundary conditions")
        .def_property(
            "cell",
            &Structure::getCell,
            &Structure::setCell,
            "list(list(float)) : cell metric")
        .def_property(
            "positions",
            &Structure::getPositions,
            &Structure::setPositions,
            "list(list(float)) : atomic positions in Cartesian coordinates")
        .def("get_atomic_numbers",
             &Structure::getAtomicNumbers,
             "Returns a list of the species occupying each site by atomic number.")
        .def("set_atomic_numbers",
             &Structure::setAtomicNumbers,
             py::arg("atomic_numbers"),
             R"pbdoc(
             Sets the species occupying each site by atomic number.

             Parameters
             ----------
             atomic_numbers : list(int)
                new species by atomic number
         )pbdoc")
        .def_property("atomic_numbers",
                      &Structure::getAtomicNumbers,
                      &Structure::setAtomicNumbers,
                      "list(int) : atomic numbers of species on each site")
        .def("get_chemical_symbols",
             &Structure::getChemicalSymbols,
             "Returns a list of the species occupying each site by chemical symbol.")
        .def("set_chemical_symbols",
             &Structure::setChemicalSymbols,
             py::arg("chemical_symbols"),
             R"pbdoc(
             Sets the species occupying each site by chemical symbol.

             Parameters
             ----------
             chemical_symbols : list(str)
                new species by chemical symbol
         )pbdoc")
        .def_property("chemical_symbols",
                      &Structure::getChemicalSymbols,
                      &Structure::setChemicalSymbols,
                      "list(str) : chemical symbols of species on each site")
        .def("set_unique_sites",
             &Structure::setUniqueSites,
             py::arg("unique_sites"),
             R"pbdoc(
             Sets the unique sites.

             This method allows one to specify for each site in the structure
             the unique site it is related to.

             Parameters
             ----------
             unique_sites : list(int)
                site of interest
         )pbdoc")
        .def("get_unique_sites",
             &Structure::getUniqueSites,
             R"pbdoc(
             Returns the unique sites.

             Returns
             -------
             list(int)
         )pbdoc")
        .def("set_number_of_allowed_species",
             (void (Structure::*)(const std::vector<int> &)) & Structure::setNumberOfAllowedSpecies,
             py::arg("numbersOfAllowedSpecies"),
             R"pbdoc(
             Sets the number of allowed species on each site.

             This method allows one to specify for each site in the structure
             the number of species allowed on that site.

             Parameters
             ----------
             numbersOfAllowedSpecies : list(int)
             )pbdoc")
        .def("set_number_of_allowed_species",
             (void (Structure::*)(const int)) & Structure::setNumberOfAllowedSpecies,
             py::arg("numbersOfAllowedSpecies"),
             R"pbdoc(
             Sets the number of allowed species on each site.

             This method allows one to specify for each site in the structure
             the number of species allowed on that site.

             Parameters
             ----------
             numbersOfAllowedSpecies : int
             )pbdoc")
        .def_property(
            "unique_sites",
            &Structure::getUniqueSites,
            &Structure::setUniqueSites,
            "list(int) : unique sites")
        .def("get_unique_site",
             &Structure::getUniqueSite,
             py::arg("index"),
             R"pbdoc(
             Returns the unique site.

             Parameters
             ----------
             index : int
                 index of site of interest

             Returns
             -------
             int
                 index of unique site
             )pbdoc")
        .def("get_position",
             &Structure::getPosition,
             py::arg("site"),
             R"pbdoc(
             Returns the position of a specified site

             Parameters
             ----------
             site : LatticeSite object
                site of interest

             Returns
             -------
             vector
                 position in Cartesian coordinates
             )pbdoc")
        .def("get_distance",
             &Structure::getDistance,
             py::arg("index1"),
             py::arg("index2"),
             py::arg("offset1") = Vector3d(0, 0, 0),
             py::arg("offset2") = Vector3d(0, 0, 0),
             R"pbdoc(
             Returns the distance between two sites

             Parameters
             ----------
             index1 : int
                 index of the first site
             index2 : int
                 index of the second site
             offset1 : vector
                 offset to be applied to the first site
             offset2 : vector
                 offset to be applied to the second site

             Returns
             -------
             float
                 distance in length units
             )pbdoc")
        .def("find_lattice_site_by_position",
             &Structure::findLatticeSiteByPosition,
             R"pbdoc(
             Returns the lattice site that matches the position.

             Parameters
             ----------
             position : list or ndarray
                 position in Cartesian coordinates
             fractional_position_tolerance : float
                 tolerance for positions in fractional coordinates

             Returns
             -------
             _icet.LatticeSite
                 lattice site
             )pbdoc",
             py::arg("position"),
             py::arg("fractional_position_tolerance"))
        .def("find_lattice_sites_by_positions",
             &Structure::findLatticeSitesByPositions,
             R"pbdoc(
             Returns the lattice sites that match the positions.

             Parameters
             ----------
             positions : list(list) or list(ndarray)
                 list of positions in Cartesian coordinates
             fractional_position_tolerance : float
                 tolerance for positions in fractional coordinates

             Returns
             -------
             list(_icet.LatticeSite)
                 list of lattice sites
             )pbdoc",
             py::arg("positions"),
             py::arg("fractional_position_tolerance"))
        .def("__len__", &Structure::size);

    // @todo document ManyBodyNeighborList in pybindings
    py::class_<ManyBodyNeighborList>(m, "ManyBodyNeighborList",
                                     R"pbdoc(
        This class handles a many-body neighbor list.
        )pbdoc")
        .def(py::init<>())
        .def("calculate_intersection", &ManyBodyNeighborList::getIntersection)
        .def("build", &ManyBodyNeighborList::build);

    py::class_<Cluster>(m, "Cluster",
                        R"pbdoc(
        This class handles a many-body neighbor list.

        Parameters
        ----------
        structure : icet Structure instance
            atomic configuration
        lattice_sites : list(int)
            list of lattice sites that form the cluster
        tag : int
            cluster tag
        )pbdoc")
        .def(py::init<const Structure &,
                      const std::vector<LatticeSite> &,
                      const int>(),
             "Initializes a cluster instance.",
             py::arg("structure"),
             py::arg("lattice_sites"),
             py::arg("tag") = 0)
        .def_property_readonly(
            "distances",
            &Cluster::distances,
            "list(float) : list of distances between sites")
        .def_property_readonly(
            "sites",
            &Cluster::sites,
            "list(int) : list of distances between sites")
        .def_property(
            "tag",
            &Cluster::tag, &Cluster::setTag,
            "int : cluster tag (defined for sorted cluster)")
        .def_property_readonly(
            "radius",
            &Cluster::radius,
            "float : the radius of the cluster")
        .def_property_readonly(
            "order",
            &Cluster::order,
            "int : order of the cluster (= number of sites)")
        .def("__hash__",
             [](const Cluster &cluster)
             {
                 return std::hash<Cluster>{}(cluster);
             })
        .def("__len__",
             &Cluster::order)
        .def("__str__",
             [](const Cluster &cluster)
             {
                 std::ostringstream msg;
                 msg << "radius: " << cluster.radius();
                 msg << " vertices:";
                 for (const auto dist : cluster.distances())
                 {
                     msg << " " << std::to_string(dist);
                 }
                 return msg.str();
             })
        .def(py::self == py::self)
        .def(py::self < py::self);
    ;

    py::class_<::MatrixOfEquivalentPositions>(m, "MatrixOfEquivalentPositions",
                                              R"pbdoc(
             This class handles a matrix of equivalent positions. Each row
             corresponds to a set of symmetry equivalent positions. The entry in the
             first column is commonly treated as the representative position.

             Parameters
             ----------
             translations : list(list(float))
                 translational symmetry operations
             rotations : list(list(float))
                 rotational symmetry operations
             )pbdoc")
        .def(py::init<const std::vector<Vector3d> &,
                      const std::vector<Matrix3d> &>(),
             "Initializes a matrix of equivalent positions.",
             py::arg("translations"),
             py::arg("rotations"))
        .def("build",
             &MatrixOfEquivalentPositions::build,
             R"pbdoc(Generates the matrix of symmetry equivalent positions given a set of input
             coordinates. To this end, the function uses the rotational and translational
             symmetries provided when initializing the object.

             Parameters
             ----------
			 fractional_positions : list(list(float))
			 	positions of sites in fractional coordinates

             )pbdoc",
             py::arg("fractional_positions"))
        .def("get_equivalent_positions",
             &MatrixOfEquivalentPositions::getEquivalentPositions,
             "Returns the matrix of symmetry equivalent positions.");

    py::class_<LatticeSite>(m, "LatticeSite",
                            R"pbdoc(
        This class handles a lattice site.

        Parameters
        ----------

        )pbdoc")
        .def(py::init<const int,
                      const Vector3d &>(),
             "Initializes a LatticeSite object.",
             py::arg("site_index"),
             py::arg("unitcell_offset"))
        .def_property(
            "index",
            &LatticeSite::index,
            &LatticeSite::setIndex,
            "int : site index")
        .def_property(
            "unitcell_offset",
            &LatticeSite::unitcellOffset,
            &LatticeSite::setUnitcellOffset,
            "list(int) : unit cell offset (in units of the cell vectors)")
        .def(py::self < py::self)
        .def(py::self == py::self)
        .def(py::self + Eigen::Vector3d())
        .def("__hash__", [](const LatticeSite &latticeNeighbor)
             { return std::hash<LatticeSite>{}(latticeNeighbor); });

    // @todo document ClusterCounts in pybindings
    py::class_<ClusterCounts>(m, "ClusterCounts",
                              R"pbdoc(
        This class provides functionality for counting the number of times
        clusters appear in a structure taking into account decoration.
        )pbdoc")
        .def(py::init<>(),
             "Initializes a ClusterCounts object.")
        .def("count",
             (void (ClusterCounts::*)(const Structure &,
                                      const std::vector<std::vector<LatticeSite>> &,
                                      const Cluster &,
<<<<<<< HEAD
                                      bool)) &
=======
                                      bool,
                                      int)) &
>>>>>>> 3d898a57
                 ClusterCounts::count,
             R"pbdoc(
             Counts the vectors in `lattice_sites` assuming these sets of sites are
             represented by the cluster `cluster`.

             Parameters
             ----------
             structure : _icet.Structure
                structure that will have its clusters counted
             lattice_sites : list(list(_icet.LatticeSite))
                group of sites, represented by `cluster` that will be counted
             cluster : _icet.Cluster
                cluster used as identification on what sites the clusters belong to
             order_intact : bool
                if true the order of the sites will remain the same otherwise the
                vector of species being counted will be sorted
            order_intact : bool
                if true the order of the sites will remain the same otherwise the
                vector of species being counted will be sorted
             )pbdoc",
             py::arg("structure"),
             py::arg("lattice_sites"),
             py::arg("cluster"),
             py::arg("order_intact"),
             py::arg("do_not_double_count_this_site_index") = -1)
        .def("count_orbit_list", &ClusterCounts::countOrbitList,
             R"pbdoc(
             Counts sites in orbit list.

             Parameters
             ----------
             structure : _icet.Structure
                atomic configuration
             orbit_list : _icet.OrbitList
                orbit list
             order_intact : bool
                if true do not reorder clusters
                before comparison (i.e., ABC != ACB)
             permute_sites : bool
                if true the sites will be permuted according to the permutations associated with the orbit
            max_orbit : bool
                include only orbits with indices smaller than this (by default all orbits are included)
             )pbdoc",
             py::arg("structure"),
             py::arg("orbit_list"),
             py::arg("order_intact"),
             py::arg("permute_sites"),
             py::arg("max_orbit") = -1,
             py::arg("do_not_double_count_this_site_index") = -1)
        .def("__len__", &ClusterCounts::size)
        .def("reset", &ClusterCounts::reset)
        .def("get_cluster_counts", [](const ClusterCounts &clusterCounts)
             {
                 py::dict clusterCountDict;
                 for (const auto &mapPair : clusterCounts.getClusterCounts())
                 {
                     py::dict d;
<<<<<<< HEAD
                     for (const auto &vecInt_intPair : mapPair.second)
                     {
                         py::list element_symbols;
                         for (auto el : vecInt_intPair.first)
=======
                     for (const auto &vecInt_double_pair : mapPair.second)
                     {
                         py::list element_symbols;
                         for (auto el : vecInt_double_pair.first)
>>>>>>> 3d898a57
                         {
                             auto getElementSymbols = PeriodicTable::intStr[el];
                             element_symbols.append(getElementSymbols);
                         }
<<<<<<< HEAD
                         d[py::tuple(element_symbols)] = vecInt_intPair.second;
=======
                         double count_double = vecInt_double_pair.second;
                         if (std::abs(std::round(count_double) - count_double) > 1e-6)
                         {
                            std::runtime_error("Cluster count is a non-integer.");
                         }
                        int count = (int)std::round(count_double);
                         d[py::tuple(element_symbols)] = count;
>>>>>>> 3d898a57
                     }
                     clusterCountDict[py::cast(mapPair.first)] = d;
                 }
                 return clusterCountDict;
             });

    // @todo convert getters to properties
    // @todo document Orbit in pybindings
    py::class_<Orbit>(m, "Orbit")
        .def(py::init<const Cluster &>())
        .def_property_readonly(
            "representative_cluster",
            &Orbit::getRepresentativeCluster,
            "cluster to which all other symmetry equivalent clusters can be related")
        .def_property_readonly(
            "sites_of_representative_cluster", &Orbit::getSitesOfRepresentativeCluster,
            "list of sites that comprise the representative cluster")
        .def_property_readonly(
            "order",
            [](const Orbit &orbit)
            { return orbit.order(); },
            "number of sites in the representative cluster")
        .def_property_readonly(
            "radius",
            [](const Orbit &orbit)
            { return orbit.radius(); },
            "radius of the representative cluster")
        .def_property(
            "permutations_to_representative",
            &Orbit::getPermutationsOfEquivalentClusters,
            &Orbit::setPermutationsOfEquivalentClusters,
            R"pbdoc(
             list of permutations;
             permutations_to_representative[i] takes self.equivalent_clusters[i] to
             the same sorting as self.representative_cluster.

             This can be used if you for example want to count elements and are
             interested in difference between ABB, BAB, BBA and so on. If you count
             the lattice sites that are permuted according to these permutations
             then you will get the correct counts.
             )pbdoc")
        .def_property(
            "allowed_permutations",
            [](const Orbit &orbit)
            {
                std::set<std::vector<int>> allowedPermutations = orbit.getAllowedClusterPermutations();
                std::vector<std::vector<int>> retPermutations(allowedPermutations.begin(), allowedPermutations.end());
                return retPermutations;
            },
            [](Orbit &orbit, const std::vector<std::vector<int>> &newPermutations)
            {
                std::set<std::vector<int>> allowedPermutations;
                for (const auto &perm : newPermutations)
                {
                    allowedPermutations.insert(perm);
                }
                orbit.setAllowedClusterPermutations(allowedPermutations);
            },
            R"pbdoc(
             Gets the list of equivalent permutations for this orbit. If this
             orbit is a triplet and the permutation [0,2,1] exists this means
             that The lattice sites [s1, s2, s3] are equivalent to [s1, s3,
             s2] This will have the effect that for a ternary CE the cluster
             functions (0,1,0) will not be considered since it is equivalent
             to (0,0,1).
             )pbdoc")
        .def_property(
            "equivalent_clusters",
            &Orbit::getEquivalentClusters,
            &Orbit::setEquivalentClusters,
            "list of symmetry equivalent clusters")
        .def_property_readonly(
            "permuted_equivalent_clusters",
            &Orbit::getPermutedEquivalentClusters,
            "equivalent clusters permuted to match the sorting of the representative cluster")
        .def("get_permuted_cluster_by_index",
             &Orbit::getPermutedClusterByIndex,
             R"pbdoc(
             Returns the equivalent cluster at position `index` using
             the permutation of the representative cluster.

             Parameters
             ----------
             index : int
                index of site to return
             )pbdoc",
             py::arg("index"))
        .def("get_mc_vectors", &Orbit::getMultiComponentVectors,
             R"pbdoc(
             Return the multi-component vectors for this orbit given the allowed components.
             The multi-component vectors are returned as a list of tuples.

             Parameters
             ----------
             allowed_components : list(int)
                The allowed components for the lattice sites,
                allowed_components[i] correspond to the number
                of allowed compoments at lattice site
                orbit.representative_cluster[i].)pbdoc")
        .def("sort", &Orbit::sort,
             "Sorts the list of equivalent sites.")
        .def("get_all_possible_mc_vector_permutations",
             &Orbit::getAllPossibleMultiComponentVectorPermutations,
             R"pbdoc(
             Similar to get all permutations but needs to be filtered through the number of allowed elements.

             Parameters
             ----------
             allowed_components : list(int)
                 The allowed components for the lattice sites,
                 `allowed_components[i]` correspond to the lattice site
                 `self.representative_cluster[i]`.

             returns all_mc_vectors : list(list(int)
             )pbdoc")
        .def("__len__", &Orbit::size)
        .def("__str__",
             [](const Orbit &orbit)
             {
                 std::ostringstream msg;
                 msg << "order: " << orbit.order() << std::endl;
                 msg << "multiplicity: " << orbit.size() << std::endl;
                 msg << "radius: " << orbit.radius() << std::endl;
                 msg << "representative_cluster:" << std::endl;
                 for (const auto site : orbit.getSitesOfRepresentativeCluster())
                 {
                     msg << "    site: " << site << std::endl;
                 }
                 msg << "equivalent_clusters:" << std::endl;
                 int k = -1;
                 for (const auto sites : orbit._equivalentClusters)
                 {
                     k += 1;
                     msg << "  cluster: " << k << std::endl;
                     for (const auto site : sites)
                     {
                         msg << "    site: " << site << std::endl;
                     }
                 }
                 return msg.str();
             })
        .def(py::self < py::self)
        .def(py::self + Eigen::Vector3d())
        .def(py::self += py::self);

    py::class_<OrbitList>(m, "_OrbitList",
                          R"pbdoc(
        This class manages an orbit list. The orbit list is constructed for the given
        structure using the matrix of equivalent sites and a list of neighbor lists.

        Parameters
        ----------
        structure : _icet.Structure
            (supercell) structure for which to generate orbit list
        matrix_of_equivalent_sites : list(list(_icet.LatticeSite))
            matrix of symmetry equivalent sites
        neighbor_lists : list(list(list(_icet.LatticeSite)))
            neighbor lists for each (cluster) order
        position_tolerance
            tolerance applied when comparing positions in Cartesian coordinates
        )pbdoc")
        .def(py::init<>())
        .def(py::init<const Structure &,
                      const std::vector<std::vector<LatticeSite>> &,
                      const std::vector<std::vector<std::vector<LatticeSite>>> &,
                      const double>(),
             "Constructs an OrbitList object from a matrix of equivalent sites.",
             py::arg("structure"),
             py::arg("matrix_of_equivalent_sites"),
             py::arg("neighbor_lists"),
             py::arg("position_tolerance"))
        .def_property_readonly(
            "orbits",
            &OrbitList::getOrbits,
            "list(_icet.Orbit) : list of orbits")
        .def("get_orbit_list", &OrbitList::getOrbits,
             "Returns the list of orbits")
        .def("add_orbit",
             &OrbitList::addOrbit,
             "Adds an orbit.")
        .def("get_orbit",
             &OrbitList::getOrbit,
             "Returns a copy of the orbit at position i in the orbit list.")
        .def("_remove_inactive_orbits",
             &OrbitList::removeInactiveOrbits)
        .def("clear",
             &OrbitList::clear,
             "Clears the list of orbits.")
        .def("sort", &OrbitList::sort,
             R"pbdoc(
             Sorts the orbits by order and radius.

             Parameters
             ----------
             position_tolerance : float
                 tolerance applied when comparing positions in Cartesian coordinates
             )pbdoc",
             py::arg("position_tolerance"))
        .def("remove_orbit",
             &OrbitList::removeOrbit,
             R"pbdoc(
             Removes the orbit with the input index.

             Parameters
             ---------
             index : int
                 index of the orbit to be removed
             )pbdoc")
        .def("_is_row_taken",
             &OrbitList::isRowsTaken,
             R"pbdoc(
             Returns true if rows exist in taken_rows.

             Parameters
             ----------
             taken_rows : set(tuple(int))
                 unique collection of row index
             rows : list(int)
                 row indices
             )pbdoc",
             py::arg("taken_rows"),
             py::arg("rows"))
        .def("_get_sites_translated_to_unitcell",
             &OrbitList::getSitesTranslatedToUnitcell,
             R"pbdoc(
             Returns a set of sites where at least one site is translated inside the unit cell.

             Parameters
             ----------
             lattice_neighbors : list(_icet.LatticeSite)
                set of lattice sites that might be representative for a cluster
             sort : bool
                If true sort translasted sites.
             )pbdoc",
             py::arg("lattice_neighbors"),
             py::arg("sort"))
        .def("_get_all_columns_from_sites",
             &OrbitList::getAllColumnsFromCluster,
             R"pbdoc(
             Finds the sites in column1, extract and return all columns along with their unit cell
             translated indistinguishable sites.

             Parameters
             ----------
             sites : list(_icet.LatticeSite)
                 sites that correspond to the columns that will be returned
             )pbdoc",
             py::arg("sites"))
        .def("get_primitive_structure",
             &OrbitList::getPrimitiveStructure,
             "Returns the primitive atomic structure used to construct the OrbitList instance.")
        .def("__len__",
             &OrbitList::size,
             "Returns the total number of orbits counted in the OrbitList instance.")
        .def_property_readonly("matrix_of_equivalent_positions",
                               &OrbitList::getMatrixOfEquivalentSites,
                               "list(list(_icet.LatticeSite)) : matrix_of_equivalent_positions");

    py::class_<LocalOrbitListGenerator>(m, "LocalOrbitListGenerator",
                                        R"pbdoc(
        This class handles the generation of local orbit lists, which are used in
        the computation of cluster vectors of supercells of the primitive structure.
        Upon initialization a LocalOrbitListGenerator object is constructed from an
        orbit list and a supercell structure.

        Parameters
        ----------
        orbit_list : _icet.OrbitList
            an orbit list set up from a primitive structure
        structure : _icet.Structure
            supercell build up from the same primitive structure used to set the input orbit list
        fractional_position_tolerance : float
            tolerance for positions in fractional coordinates
        )pbdoc")
        .def(py::init<const OrbitList &,
                      const Structure &,
                      const double>(),
             "Constructs a LocalOrbitListGenerator object from an orbit list and a structure.",
             py::arg("orbit_list"),
             py::arg("structure"),
             py::arg("fractional_position_tolerance"))
        .def("generate_local_orbit_list",
             (OrbitList(LocalOrbitListGenerator::*)(const size_t)) & LocalOrbitListGenerator::getLocalOrbitList,
             R"pbdoc(
             Generates and returns the local orbit list from an input index corresponding a specific offset of
             the primitive structure.

             Parameters
             ----------
             index : int
                 index of the unique offsets list
             )pbdoc",
             py::arg("index"))
        .def("generate_local_orbit_list",
             (OrbitList(LocalOrbitListGenerator::*)(const Vector3d &)) & LocalOrbitListGenerator::getLocalOrbitList,
             R"pbdoc(
             Generates and returns the local orbit list from a specific offset of the primitive structure.

             Parameters
             ----------
             unique_offset : numpy.ndarray
                 offset of the primitive structure
             )pbdoc",
             py::arg("unique_offset"))
        .def("generate_full_orbit_list",
             &LocalOrbitListGenerator::getFullOrbitList,
             R"pbdoc(
             Generates and returns a local orbit list, which orbits included the equivalent sites
             of all local orbit list in the supercell.
             )pbdoc")
        .def("clear",
             &LocalOrbitListGenerator::clear,
             "Clears the list of offsets and primitive-to-supercell map of the LocalOrbitListGenerator object.")
        .def("get_number_of_unique_offsets",
             &LocalOrbitListGenerator::getNumberOfUniqueOffsets,
             "Returns the number of unique offsets")
        .def("_get_primitive_to_supercell_map",
             &LocalOrbitListGenerator::getMapFromPrimitiveToSupercell,
             "Returns the primitive to supercell mapping")
        .def("_get_unique_primcell_offsets",
             &LocalOrbitListGenerator::getUniquePrimitiveCellOffsets,
             "Returns a list with offsets of primitive structure that span to position of atoms in the supercell.");

    /// @todo Check which of the following members must actually be exposed.
    /// @todo Turn getters into properties if possible. (Some might require massaging in cluster_space.py.)
    py::class_<ClusterSpace>(m, "ClusterSpace", py::dynamic_attr())
        .def(py::init<std::vector<std::vector<std::string>> &,
                      const OrbitList,
                      const double,
                      const double>(),
             "Initializes an icet ClusterSpace instance.",
             py::arg("chemical_symbols"),
             py::arg("orbit_list"),
             py::arg("position_tolerance"),
             py::arg("fractional_position_tolerance"))
        .def(
            "get_cluster_vector",
            [](const ClusterSpace &clusterSpace,
               const Structure &structure,
               const double fractionalPositionTolerance)
            {
                auto cv = clusterSpace.getClusterVector(structure, fractionalPositionTolerance);
                return py::array(cv.size(), cv.data());
            },
            R"pbdoc(
             Returns the cluster vector corresponding to the input structure.
             The first element in the cluster vector will always be one (1) corresponding to
             the zerolet. The remaining elements of the cluster vector represent averages
             over orbits (symmetry equivalent clusters) of increasing order and size.

             Parameters
             ----------
             structure : _icet.Structure
                 atomic configuration
             fractional_position_tolerance : float
                 tolerance applied when comparing positions in fractional coordinates
             )pbdoc",
            py::arg("structure"),
            py::arg("fractional_position_tolerance"))
        .def(
            "_merge_orbit",
            [](ClusterSpace &clusterSpace,
               int index1,
               int index2)
            {
                clusterSpace._orbitList._orbits[index1] += clusterSpace._orbitList._orbits[index2];
            },
            R"pbdoc(
             Merges the two orbits. This implies that the equivalent clusters
             from the second orbit are added to to the list of equivalent
             clusters of the first orbit, after which the second orbit is
             removed.

             Parameters
             ----------
             index1 : int
                 index of the first orbit in the list of orbits of the cluster space
             index3 : int
                 index of the first orbit in the list of orbits of the cluster space
             )pbdoc",
            py::arg("index1"),
            py::arg("index2"))

        .def("_get_orbit_list", &ClusterSpace::getOrbitList)
        .def("get_orbit", &ClusterSpace::getOrbit)
        .def_property_readonly("species_maps", &ClusterSpace::getSpeciesMaps)
        .def("get_multi_component_vectors_by_orbit", &ClusterSpace::getMultiComponentVectorsByOrbit)
        .def("get_chemical_symbols",
             &ClusterSpace::getChemicalSymbols,
             "Returns list of species associated with cluster space as chemical symbols.")
        .def("get_cutoffs", &ClusterSpace::getCutoffs)
        .def("_get_primitive_structure", &ClusterSpace::getPrimitiveStructure)
        .def("get_multi_component_vector_permutations", &ClusterSpace::getMultiComponentVectorPermutations)
        .def("get_number_of_allowed_species_by_site", &ClusterSpace::getNumberOfAllowedSpeciesBySite)
        .def("_compute_multi_component_vectors",
             &ClusterSpace::computeMultiComponentVectors,
             "Compute the multi-component vectors (internal).")
        .def("_remove_orbits_cpp", &ClusterSpace::removeOrbits)
        .def("evaluate_cluster_function",
             &ClusterSpace::evaluateClusterFunction,
             "Evaluates value of a cluster function.")
        .def("__len__", &ClusterSpace::getClusterSpaceSize);

    py::class_<ClusterExpansionCalculator>(m, "_ClusterExpansionCalculator")
        .def(py::init<const ClusterSpace &,
                      const Structure &,
                      const double>(),
             "Initializes an icet ClusterExpansionCalculator instance.",
             py::arg("cluster_space"),
             py::arg("structure"),
             py::arg("fractional_position_tolerance"))
        .def(
            "get_cluster_vector_change",
            [](ClusterExpansionCalculator &calc,
               const py::array_t<int> &occupations,
               const int flipIndex,
               const int newOccupation)
            {
                auto cvChange = calc.getClusterVectorChange(occupations, flipIndex, newOccupation);
                return py::array(cvChange.size(), cvChange.data());
            },
            R"pbdoc(
<<<<<<< HEAD
              Returns a cluster vector that only considers clusters that contain the input index.
=======
              Returns the change in cluster vector upon flipping of one site.
>>>>>>> 3d898a57

              Parameters
              ----------
              occupations : list(int)
                  the occupation vector for the supercell before flip
              flip_index : int
                  local index of the supercell where flip has occured
              new_occupation : int
                  new atomic number of the flipped site
              )pbdoc",
            py::arg("occupations"),
            py::arg("flip_index"),
            py::arg("new_occupation"))
        .def(
<<<<<<< HEAD
            "get_cluster_vector",
            [](ClusterExpansionCalculator &calc,
               const py::array_t<int> &occupations)
=======
            "get_local_cluster_vector",
            [](ClusterExpansionCalculator &calc,
               const std::vector<int> &occupations,
               const int index)
            {
                auto localCv = calc.getLocalClusterVector(occupations, index);
                return py::array(localCv.size(), localCv.data());
            },
            R"pbdoc(
              Returns a cluster vector that only considers clusters that contain the input index.

              Parameters
              ----------
              occupations : list(int)
                  the full occupation vector for the supercell
              index : int
                  index of site whose local cluster vector should be calculated
              )pbdoc",
            py::arg("occupations"),
            py::arg("index"))
        .def(
            "get_cluster_vector",
            [](ClusterExpansionCalculator &calc,
               const std::vector<int> &occupations)
>>>>>>> 3d898a57
            {
                auto cv = calc.getClusterVector(occupations);
                return py::array(cv.size(), cv.data());
            },
            R"pbdoc(
              Returns full cluster vector used in total property calculations.

              Parameters
              ----------
              occupations : list(int)
                  the occupation vector for the supercell
              )pbdoc",
            py::arg("occupations"));
}<|MERGE_RESOLUTION|>--- conflicted
+++ resolved
@@ -470,12 +470,8 @@
              (void (ClusterCounts::*)(const Structure &,
                                       const std::vector<std::vector<LatticeSite>> &,
                                       const Cluster &,
-<<<<<<< HEAD
-                                      bool)) &
-=======
                                       bool,
                                       int)) &
->>>>>>> 3d898a57
                  ClusterCounts::count,
              R"pbdoc(
              Counts the vectors in `lattice_sites` assuming these sets of sites are
@@ -533,24 +529,14 @@
                  for (const auto &mapPair : clusterCounts.getClusterCounts())
                  {
                      py::dict d;
-<<<<<<< HEAD
-                     for (const auto &vecInt_intPair : mapPair.second)
-                     {
-                         py::list element_symbols;
-                         for (auto el : vecInt_intPair.first)
-=======
                      for (const auto &vecInt_double_pair : mapPair.second)
                      {
                          py::list element_symbols;
                          for (auto el : vecInt_double_pair.first)
->>>>>>> 3d898a57
                          {
                              auto getElementSymbols = PeriodicTable::intStr[el];
                              element_symbols.append(getElementSymbols);
                          }
-<<<<<<< HEAD
-                         d[py::tuple(element_symbols)] = vecInt_intPair.second;
-=======
                          double count_double = vecInt_double_pair.second;
                          if (std::abs(std::round(count_double) - count_double) > 1e-6)
                          {
@@ -558,7 +544,6 @@
                          }
                         int count = (int)std::round(count_double);
                          d[py::tuple(element_symbols)] = count;
->>>>>>> 3d898a57
                      }
                      clusterCountDict[py::cast(mapPair.first)] = d;
                  }
@@ -981,11 +966,7 @@
                 return py::array(cvChange.size(), cvChange.data());
             },
             R"pbdoc(
-<<<<<<< HEAD
-              Returns a cluster vector that only considers clusters that contain the input index.
-=======
               Returns the change in cluster vector upon flipping of one site.
->>>>>>> 3d898a57
 
               Parameters
               ----------
@@ -1000,14 +981,9 @@
             py::arg("flip_index"),
             py::arg("new_occupation"))
         .def(
-<<<<<<< HEAD
-            "get_cluster_vector",
-            [](ClusterExpansionCalculator &calc,
-               const py::array_t<int> &occupations)
-=======
             "get_local_cluster_vector",
             [](ClusterExpansionCalculator &calc,
-               const std::vector<int> &occupations,
+               const py::array_t<int> &occupations,
                const int index)
             {
                 auto localCv = calc.getLocalClusterVector(occupations, index);
@@ -1028,8 +1004,7 @@
         .def(
             "get_cluster_vector",
             [](ClusterExpansionCalculator &calc,
-               const std::vector<int> &occupations)
->>>>>>> 3d898a57
+               const py::array_t<int> &occupations)
             {
                 auto cv = calc.getClusterVector(occupations);
                 return py::array(cv.size(), cv.data());
