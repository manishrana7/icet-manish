#include "Structure.hpp"
#include "Neighborlist.hpp"
#include "ManybodyNeighborlist.hpp"
#include "Cluster.hpp"
#include "PermutationMap.hpp"
#include "LatticeSite.hpp"
#include "ClusterCounts.hpp"
#include "LocalOrbitlistGenerator.hpp"
#include "ClusterSpace.hpp"
#include <pybind11/pybind11.h>
#include "Symmetry.hpp"
#include "Orbit.hpp"
#include "OrbitList.hpp"
#include <iostream>
#include <pybind11/eigen.h>
#include <pybind11/stl.h>
#include <Eigen/Dense>
#include <pybind11/operators.h>

PYBIND11_PLUGIN(_icetdev)
{
    py::module m("_icetdev", "pybind11 _icetdev plugin");

        // Disable the automatically generated signatures that prepend the
        // docstrings by default.
        py::options options;
        options.disable_function_signatures();

        py::class_<Structure>(m, "Structure",
            "This class stores the cell metric, positions, chemical symbols,"
            " and periodic boundary conditions that describe a structure. It"
            " also holds information pertaining to the components that are"
            " allowed on each site and provides functionality for computing"
            " distances between sites.")
        .def(py::init<>())
        .def(py::init<const Eigen::Matrix<double, Dynamic, 3, Eigen::RowMajor> &,
                      const std::vector<std::string> &,
                      const Eigen::Matrix3d &,
                      const std::vector<bool> &,
                      double>(),
             "Initialize a structure.\n\n"

             ,
             py::arg("positions"),
             py::arg("elements"),
             py::arg("cell"),
             py::arg("pbc"),
             py::arg("precision") = 1e-5)
        .def("get_positions",
             &Structure::getPositions,
             "Returns the positions in Cartesian coordinates.\n"
             "\nReturns\n-------\n"
             "list of NumPy arrays")
        .def("set_positions",
             &Structure::setPositions,
             py::arg("positions"),
             "Set the positions in Cartesian coordinates.\n"
             "\nParameters\n----------\n"
             "positions : list of NumPy arrays\n"
             "    new positions in Cartesian coordinates")
        .def_property("positions",
                      &Structure::getPositions,
                      &Structure::setPositions,
                      "list of lists : atomic positions in Cartesian coordinates")
        .def("get_atomic_numbers",
             &Structure::getAtomicNumbers,
             "Returns a list of the species occupying each site by atomic number.")
        .def("set_atomic_numbers",
             &Structure::setAtomicNumbers,
             py::arg("atomic_numbers"),
             "Sets the species occupying each site by atomic number.\n"
             "\nParameters\n----------\n"
             "atomic_numbers : list of ints\n"
             "    new species by atomic number")
        .def_property("atomic_numbers",
                      &Structure::getAtomicNumbers,
                      &Structure::setAtomicNumbers,
                      "list of ints : atomic numbers of species on each site")
        .def("get_chemical_symbols",
             &Structure::getChemicalSymbols,
             "Returns a list of the species occupying each site by chemical symbol.")
        .def("set_chemical_symbols",
             &Structure::setChemicalSymbols,
             py::arg("atomic_numbers"),
             "Sets the species occupying each site by chemical symbol.\n"
             "\nParameters\n----------\n"
             "chemical_symbols : list of strings\n"
             "    new species by chemical symbol")
        .def_property("chemical_symbols",
                      &Structure::getChemicalSymbols,
                      &Structure::setChemicalSymbols,
                      "list of strings : chemical symbols of species on each site")
        .def("set_unique_sites",
             &Structure::setUniqueSites,
             py::arg("unique_sites"),
             "Set unique sites.\n"
             "This allows one to specify for each site in the structure the"
             " unique site it is related to.\n"
             "\nParameters\n----------\n"
             "unique_sites : list of ints\n"
             "    site of interest")
        .def("get_unique_sites",
             &Structure::getUniqueSites,
             "Returns the unique sites.\n"
             "\nReturns\n-------\n"
             "list of ints")
        .def_property("unique_sites",
                      &Structure::getUniqueSites,
                      &Structure::setUniqueSites,
                      "list of ints : unique sites")
        .def("get_unique_site",
             &Structure::getUniqueSite,
             py::arg("index"),
             "Returns unique site.\n"
             "\nParameters\n----------\n"
             "index : int\n"
             "    index of site of interest\n"
             "\nReturns\n-------\n"
             "int\n"
             "    index of unique site")
        .def("get_position",
             &Structure::getPosition,
             py::arg("site"),
             "Returns position of specified site\n"
             "\nParameters\n----------\n"
             "site : LatticeNeighbor object\n"
             "    site of interest\n"
             "\nReturns\n-------\n"
             "vector\n"
             "    position in Cartesian coordinates")
        .def("get_distance",
             &Structure::getDistance,
             py::arg("index1"),
             py::arg("index2"),
             py::arg("offset1") = Vector3d(0, 0, 0),
             py::arg("offset2") = Vector3d(0, 0, 0),
             "Returns distance between two sites\n"
             "\nParameters\n----------\n"
             "index1 : int\n"
             "    index of the first site\n",
             "index2 : int\n"
             "    index of the second site\n",
             "offset1 : vector\n"
             "    offset to be applied to the first site\n",
             "offset2 : vector\n"
             "    offset to be applied to the second site\n",
             "\nReturns\n-------\n"
             "float\n"
             "    distance in length units")
        .def("find_site_by_position",
             &Structure::findSiteByPosition,
             py::arg("position"),
             "Returns the index of the site that matches the position.\n"
             "\nParameters\n----------\n"
             "position : list/NumPy array\n"
             "    position in Cartesian coordinates\n",
             "\nReturns\n-------\n"
             "int\n"
             "    site index")
        .def("find_lattice_neighbor_by_position",
<<<<<<< HEAD
             &Structure::findLatticeSiteByPosition,
             py::arg("position"))
        .def("find_lattice_neighbors_by_positions",
             &Structure::findLatticeSitesByPositions,
             py::arg("positions"))
        .def("get_pbc", &Structure::getPBC)
        .def("set_pbc", &Structure::setPBC)
=======
             &Structure::findLatticeNeighborByPosition,
             py::arg("position"),
             "Returns the lattice neighbor that matches the position.\n"
             "\nParameters\n----------\n"
             "position : list/NumPy array\n"
             "    position in Cartesian coordinates\n",
             "\nReturns\n-------\n"
             "LatticeNeighbor object\n"
             "    lattice neighbor")
        .def("find_lattice_neighbors_by_positions",
             &Structure::findLatticeNeighborsByPositions,
             py::arg("positions"),
             "Returns the lattice neighbors that match the positions.\n"
             "\nParameters\n----------\n"
             "positions : list of lists/NumPy arrays\n"
             "    list of positions in Cartesian coordinates\n",
             "\nReturns\n-------\n"
             "list of LatticeNeighbor object\n"
             "    list of lattice neighbors")
        .def("get_pbc", &Structure::getPBC,
             "Returns the periodic boundary conditions.")
        .def("set_pbc", &Structure::setPBC,
             "Sets the periodic boundary conditions.")
>>>>>>> 953f7f17
        .def_property("pbc",
                      &Structure::getPBC,
                      &Structure::setPBC,
                      "3-dimensional vector : periodic boundary conditions")
        .def("get_cell", &Structure::getCell,
             "Returns the cell metric.")
        .def("set_cell", &Structure::setCell,
             "Sets the cell metric.")
        .def_property("cell",
                      &Structure::getCell,
                      &Structure::setCell,
                      "3x3 array : cell metric")
        .def("__len__", &Structure::size);

    py::class_<Neighborlist>(m, "Neighborlist")
        .def(py::init<const double>())
        .def("build", &Neighborlist::build)
        .def("is_neighbor", &Neighborlist::isNeighbor)
        .def("get_neighbors", &Neighborlist::getNeighbors)
        .def("__len__", &Neighborlist::size)

        ;

    py::class_<ManybodyNeighborlist>(m, "ManybodyNeighborlist")
        .def(py::init<>())
        .def("calc_intersection", &ManybodyNeighborlist::getIntersection)
        .def("build", &ManybodyNeighborlist::build);

    py::class_<Cluster>(m, "Cluster")
        // .def(py::init<std::vector<int> &, std::vector<double> &, const bool, const int>(), pybind11::arg("sites"),
        //      pybind11::arg("distances"), pybind11::arg("sortedCluster") = true, pybind11::arg("clusterTag") = 0)
        .def(py::init<const Structure &, const std::vector<LatticeSite> &, const bool, const int>(), pybind11::arg("structure"),
             pybind11::arg("latticeNeighbors"), pybind11::arg("sortedCluster") = true, pybind11::arg("clusterTag") = 0)
        .def("count", &Cluster::count)
        .def("get_count", &Cluster::getCount)
        .def("get_sites", &Cluster::getSites)
        .def("get_distances", &Cluster::getDistances)
        .def("print", &Cluster::print)
        .def("is_sorted", &Cluster::isSorted)
        .def("get_clustertag", &Cluster::getClusterTag)
        .def("get_geometrical_size", &Cluster::getGeometricalSize)
        .def("get_number_of_bodies",&Cluster::getNumberOfBodies)
        .def("__hash__", [](const Cluster &cluster) { return std::hash<Cluster>{}(cluster); })
        .def(py::self < py::self)
        .def(py::self == py::self)
        // .def(hash(py::self))
        ;

    py::class_<PermutationMap>(m, "PermutationMap")
        .def(py::init<const std::vector<Vector3d> &,
                      const std::vector<Matrix3d> &>())
        .def("build", &PermutationMap::build)
        .def("get_permutated_positions", &PermutationMap::getPermutatedPositions)
        .def("get_indiced_positions", &PermutationMap::getIndicedPermutatedPositions)

        ;

    py::class_<LatticeSite>(m, "LatticeSite")
        .def(py::init<const int, const Vector3d &>())
        .def("print", &LatticeSite::print)
        .def_property("index", &LatticeSite::index, &LatticeSite::setIndex)
        .def_property("unitcellOffset", &LatticeSite::unitcellOffset, &LatticeSite::setUnitcellOffset)
        .def(py::self < py::self)
        .def(py::self == py::self)
        .def(py::self + Eigen::Vector3d())
        .def("__hash__", [](const LatticeSite &latticeNeighbor) { return std::hash<LatticeSite>{}(latticeNeighbor); })

        ;

    py::class_<ClusterCounts>(m, "ClusterCounts")
        .def(py::init<>())
        .def("count_lattice_neighbors", &ClusterCounts::countLatticeSites)
        .def("count", (void (ClusterCounts::*)(const Structure &, const std::vector<LatticeSite> &)) & ClusterCounts::count)
        .def("count", (void (ClusterCounts::*)(const Structure &, const std::vector<std::vector<LatticeSite>> &, const Cluster &)) & ClusterCounts::count)
        .def("count_orbitlist",&ClusterCounts::countOrbitlist)
        .def("__len__", &ClusterCounts::size)
        .def("reset", &ClusterCounts::reset)
        .def("get_cluster_counts", [](const ClusterCounts &clusterCounts) {
            //&ClusterCounts::getClusterCounts
            py::dict clusterCountDict;
            for (const auto &mapPair : clusterCounts.getClusterCounts())
            {
                py::dict d;
                for (const auto &vecInt_intPair : mapPair.second)
                {
                    d[py::tuple(py::cast(vecInt_intPair.first))] = vecInt_intPair.second;
                }
                clusterCountDict[py::cast(mapPair.first)] = d;
            }
            return clusterCountDict;
        })
        .def("print", &ClusterCounts::print);

    py::class_<Orbit>(m, "Orbit")
        .def(py::init<const Cluster &>())
        .def("add_equivalent_sites", (void (Orbit::*)(const std::vector<LatticeSite> &, bool)) & Orbit::addEquivalentSites, py::arg("lattice_neighbors"), py::arg("sort")=false)
        .def("add_equivalent_sites", (void (Orbit::*)(const std::vector<std::vector<LatticeSite>> &, bool)) & Orbit::addEquivalentSites, py::arg("lattice_neighbors"), py::arg("sort")=false)
        .def("get_representative_cluster", &Orbit::getRepresentativeCluster)
        .def("get_equivalent_sites", &Orbit::getEquivalentSites)
        .def("get_representative_sites", &Orbit::getRepresentativeSites)
        .def("get_equivalent_sites_permutations", &Orbit::getEquivalentSitesPermutations)
        .def("get_sites_with_permutation", &Orbit::getSitesWithPermutation)
        .def("__len__", &Orbit::size)
        .def("get_number_of_duplicates", &Orbit::getNumberOfDuplicates, py::arg("verbosity") = 0)
        .def("get_MC_vectors",&Orbit::getMCVectors)
        .def(py::self < py::self)
        .def(py::self == py::self)
        .def(py::self + Eigen::Vector3d());

    py::class_<OrbitList>(m, "OrbitList")
        .def(py::init<>())
        .def(py::init<const std::vector<Neighborlist> &, const Structure &>())
        .def(py::init<const Structure &, const std::vector<std::vector<LatticeSite>> &, const std::vector<Neighborlist> &>())
        .def("add_orbit", &OrbitList::addOrbit)
        .def("get_number_of_NClusters", &OrbitList::getNumberOfNClusters)
        .def("get_orbit", &OrbitList::getOrbit)
        .def("clear", &OrbitList::clear)
        .def("sort", &OrbitList::sort)
        .def("get_orbitList", &OrbitList::getOrbitList)
        .def("get_primitive_structure",&OrbitList::getPrimitiveStructure)
        .def("__len__", &OrbitList::size)
        .def("print", &OrbitList::print, py::arg("verbosity") = 0)
        .def("get_supercell_orbitlist", &OrbitList::getSupercellOrbitlist);

    py::class_<LocalOrbitlistGenerator>(m, "LocalOrbitlistGenerator")
        .def(py::init<const OrbitList &, const Structure &>())
        .def("generate_local_orbitlist", (OrbitList(LocalOrbitlistGenerator::*)(const unsigned int)) & LocalOrbitlistGenerator::generateLocalOrbitlist)
        .def("generate_local_orbitlist", (OrbitList(LocalOrbitlistGenerator::*)(const Vector3d &)) & LocalOrbitlistGenerator::generateLocalOrbitlist)
        .def("clear", &LocalOrbitlistGenerator::clear)
        .def("get_unique_offsets_count", &LocalOrbitlistGenerator::getUniqueOffsetsCount)
        .def("get_prim_to_supercell_map", &LocalOrbitlistGenerator::getPrimToSupercellMap)
        .def("get_unique_primcell_offsets", &LocalOrbitlistGenerator::getUniquePrimcellOffsets);

        py::class_<ClusterSpace>(m, "ClusterSpace",py::dynamic_attr())
        .def(py::init<std::vector<int>, std::vector<std::string>, const OrbitList &>())
        .def("_get_clustervector",&ClusterSpace::generateClustervector)
        .def("get_orbit", &ClusterSpace::getOrbit)
        .def("get_cluster_product", &ClusterSpace::getClusterProduct)
        .def("get_clusterspace_info", &ClusterSpace::getClusterSpaceInfo)
        .def("get_clusterspace_size", &ClusterSpace::getClusterSpaceSize)
        .def("get_elements", &ClusterSpace::getAtomicNumbers)
        .def("get_cutoffs",&ClusterSpace::getCutoffs)
        .def("get_primitive_structure",&ClusterSpace::getPrimitiveStructure)
        .def("get_native_clusters",&ClusterSpace::getNativeClusters)
        ;


    return m.ptr();
}<|MERGE_RESOLUTION|>--- conflicted
+++ resolved
@@ -123,7 +123,7 @@
              py::arg("site"),
              "Returns position of specified site\n"
              "\nParameters\n----------\n"
-             "site : LatticeNeighbor object\n"
+             "site : LatticeSite object\n"
              "    site of interest\n"
              "\nReturns\n-------\n"
              "vector\n"
@@ -157,40 +157,30 @@
              "\nReturns\n-------\n"
              "int\n"
              "    site index")
-        .def("find_lattice_neighbor_by_position",
-<<<<<<< HEAD
+        .def("find_lattice_site_by_position",
              &Structure::findLatticeSiteByPosition,
-             py::arg("position"))
-        .def("find_lattice_neighbors_by_positions",
-             &Structure::findLatticeSitesByPositions,
-             py::arg("positions"))
-        .def("get_pbc", &Structure::getPBC)
-        .def("set_pbc", &Structure::setPBC)
-=======
-             &Structure::findLatticeNeighborByPosition,
              py::arg("position"),
-             "Returns the lattice neighbor that matches the position.\n"
+             "Returns the lattice site that matches the position.\n"
              "\nParameters\n----------\n"
              "position : list/NumPy array\n"
              "    position in Cartesian coordinates\n",
              "\nReturns\n-------\n"
-             "LatticeNeighbor object\n"
-             "    lattice neighbor")
-        .def("find_lattice_neighbors_by_positions",
-             &Structure::findLatticeNeighborsByPositions,
+             "LatticeSite object\n"
+             "    lattice site")
+        .def("find_lattice_sites_by_positions",
+             &Structure::findLatticeSitesByPositions,
              py::arg("positions"),
-             "Returns the lattice neighbors that match the positions.\n"
+             "Returns the lattice sites that match the positions.\n"
              "\nParameters\n----------\n"
              "positions : list of lists/NumPy arrays\n"
              "    list of positions in Cartesian coordinates\n",
              "\nReturns\n-------\n"
-             "list of LatticeNeighbor object\n"
-             "    list of lattice neighbors")
+             "list of LatticeSite object\n"
+             "    list of lattice sites")
         .def("get_pbc", &Structure::getPBC,
              "Returns the periodic boundary conditions.")
         .def("set_pbc", &Structure::setPBC,
              "Sets the periodic boundary conditions.")
->>>>>>> 953f7f17
         .def_property("pbc",
                       &Structure::getPBC,
                       &Structure::setPBC,
