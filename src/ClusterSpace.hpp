#pragma once

#include "Structure.hpp"
#include "OrbitList.hpp"
#include "LocalOrbitListGenerator.hpp"
#include "ClusterCounts.hpp"
#include "PeriodicTable.hpp"

//namespace icet {

/**
@brief This class handles the cluster space.
@details It provides functionality for setting up a cluster space, calculating cluster vectors as well as retrieving various types of associated information.
*/

class ClusterSpace
{
  public:
    /// Constructor.
    ClusterSpace(){};
    ClusterSpace(std::vector<int>, std::vector<std::string>, const OrbitList);

    /// Returns the cluster vector corresponding to the input structure.
    std::vector<double> getClusterVector(const Structure &) const;

    /// Returns information concerning the cluster space.
    std::pair<int, std::vector<int>> getClusterSpaceInfo(const unsigned int);

    /// Returns the entire orbit list.
    OrbitList getOrbitList() const { return _orbitList; }

    /// Returns an orbit from the orbit list.
    Orbit getOrbit(const size_t index) const { return _orbitList.getOrbit(index); }

    /// Returns the native clusters.
    /// @todo What is a native cluster? Partial answer: clusters within the unit cell?
    ClusterCounts getNativeClusters(const Structure &structure) const;

    /// Returns the multi-component (MC) vector permutations for each MC vector in the set of input vectors.
    /// @todo Clean up this description.
    std::vector<std::vector<std::vector<int>>> getMultiComponentVectorPermutations(const std::vector<std::vector<int>> &, const int) const;

  public:
    /// Returns the cutoff for each order.
    std::vector<double> getCutoffs() const { return _clusterCutoffs; }

    /// Returns the primitive structure.
    Structure getPrimitiveStructure() const { return _primitiveStructure; }

    /// Returns the number of allowed components for each site.
    std::vector<int> getNumberOfAllowedSpeciesBySite(const Structure &, const std::vector<LatticeSite> &) const;

    /// Returns a list of species associated with cluster space as chemical symbols.
    std::vector<std::string> getChemicalSymbols() const
    {
        std::vector<std::string> species;
        for (const auto &s : _species)
            species.push_back(PeriodicTable::intStr[s]);
        return species;
    }

    /// Returns the cluster space size, i.e. the length of a cluster vector.
    size_t getClusterSpaceSize()
    {
        if (!_isClusterSpaceInitialized)
            collectClusterSpaceInfo();
        return _clusterSpaceInfo.size();
    }

    /// Returns the mapping between atomic numbers and the internal species enumeration scheme.
    std::map<int, int> getSpeciesMap() const { return _speciesMap; }

    ///Primitive orbit list based on the structure and the global cutoffs
    OrbitList _orbitList;

    /// Returns the cluster product.
    /// @todo Can we find a more telling name?
    double evaluateClusterProduct(const std::vector<int> &, const std::vector<int> &, const std::vector<int> &) const;
<<<<<<< HEAD
    /// Primitive (prototype) structure.
    Structure _primitiveStructure;
=======

    /// Primitive (prototype) structure.
    Structure _primitiveStructure;

    std::vector<std::vector<std::vector<int>>> _permutedMultiComponentVectors;
    std::vector<std::vector<std::vector<std::vector<int>>>> _elementPermutations;


>>>>>>> 144e1878
  private:
    /// Collect information about the cluster space.
    void collectClusterSpaceInfo();

    /// Returns the default cluster function.
    double evaluateClusterFunction(const int, const int, const int) const;


  private:
    /// True if cluster space has been initialized.
    bool _isClusterSpaceInitialized = false;

    /// Cluster space information.
    /// The first index (int) corresponds to the orbit index, the second index (vector of ints) refers to a multi-component vector.
    /// @todo Check description.
    /// @todo This function returns a very specific type of information. Consider giving it a more descriptive name.
    std::vector<std::pair<int, std::vector<int>>> _clusterSpaceInfo;

    /// Number of allowed components on each site of the primitive structure.
    std::vector<int> _numberOfAllowedSpeciesPerSite;

<<<<<<< HEAD

=======
>>>>>>> 144e1878

    /// Radial cutoffs by cluster order starting with pairs.
    std::vector<double> _clusterCutoffs;

    /// Species considered in this cluster space identified by atomic number.
    std::vector<int> _species;

    /// Map between atomic numbers and the internal species enumeration scheme.
    std::map<int, int> _speciesMap;
};

//}<|MERGE_RESOLUTION|>--- conflicted
+++ resolved
@@ -76,10 +76,6 @@
     /// Returns the cluster product.
     /// @todo Can we find a more telling name?
     double evaluateClusterProduct(const std::vector<int> &, const std::vector<int> &, const std::vector<int> &) const;
-<<<<<<< HEAD
-    /// Primitive (prototype) structure.
-    Structure _primitiveStructure;
-=======
 
     /// Primitive (prototype) structure.
     Structure _primitiveStructure;
@@ -88,14 +84,12 @@
     std::vector<std::vector<std::vector<std::vector<int>>>> _elementPermutations;
 
 
->>>>>>> 144e1878
   private:
     /// Collect information about the cluster space.
     void collectClusterSpaceInfo();
 
     /// Returns the default cluster function.
     double evaluateClusterFunction(const int, const int, const int) const;
-
 
   private:
     /// True if cluster space has been initialized.
@@ -110,10 +104,6 @@
     /// Number of allowed components on each site of the primitive structure.
     std::vector<int> _numberOfAllowedSpeciesPerSite;
 
-<<<<<<< HEAD
-
-=======
->>>>>>> 144e1878
 
     /// Radial cutoffs by cluster order starting with pairs.
     std::vector<double> _clusterCutoffs;
