--- conflicted
+++ resolved
@@ -10,30 +10,11 @@
 #include "VectorOperations.hpp"
 
 /**
-<<<<<<< HEAD
-@brief
+@brief This struct keeps track of information pertaining to a specific element
+       in the cluster vector.
 */
 struct ClusterVectorElementInfo
 {
-  std::vector<int> multiComponentVector;
-  std::vector<std::vector<int>> sitePermutations;
-  int clusterVectorIndex;
-  double multiplicity;
-};
-
-/**
-@brief This class handles the cluster space.
-@details It provides functionality for setting up a cluster space, calculating
-cluster vectors as well as retrieving various types of associated information.
-=======
-@brief This struct keeps track of information pertaining to a specific element
-       in the cluster vector.
->>>>>>> 6d72f30a
-*/
-struct ClusterVectorElementInfo
-{
-<<<<<<< HEAD
-=======
   /// A multi-component vector contains the indices of the point functions
   /// (only non-trivial if the number of components are more than two)
   std::vector<int> multiComponentVector;
@@ -55,7 +36,6 @@
 */
 class ClusterSpace
 {
->>>>>>> 6d72f30a
 public:
   /// Constructor.
   ClusterSpace(){};
@@ -67,66 +47,6 @@
   /// Returns information concerning the association between orbits and multi-component vectors.
   std::pair<int, std::vector<int>> getMultiComponentVectorsByOrbit(const unsigned int);
 
-<<<<<<< HEAD
-  /// Returns the entire orbit list.
-  OrbitList getOrbitList() const { return _orbitList; }
-
-  /// Returns an orbit from the orbit list.
-  Orbit getOrbit(const size_t index) const { return _orbitList.getOrbit(index); }
-
-  /// Returns the native clusters.
-  /// @todo What is a native cluster? Partial answer: clusters within the unit cell?
-  std::unordered_map<Cluster, std::map<std::vector<int>, double>> getNativeClusters(const Structure &structure) const;
-
-  /// Returns the multi-component (MC) vector permutations for each MC vector in the set of input vectors.
-  /// @todo Clean up this description.
-  std::vector<std::vector<std::vector<int>>> getMultiComponentVectorPermutations(const std::vector<std::vector<int>> &, const int) const;
-
-  const std::vector<double> occupyClusterVector(const OrbitList &, const Structure &, const double, const int, const int) const;
-
-public:
-  /// Returns the cutoff for each order.
-  std::vector<double> getCutoffs() const
-  {
-    return _clusterCutoffs;
-  }
-
-  /// Returns the primitive structure.
-  Structure getPrimitiveStructure() const { return _primitiveStructure; }
-
-  /// Returns the number of allowed components for each site.
-  std::vector<int> getNumberOfAllowedSpeciesBySite(const Structure &, const std::vector<LatticeSite> &) const;
-
-  /// Returns a list of species associated with cluster space as chemical symbols.
-  std::vector<std::vector<std::string>> getChemicalSymbols() const { return _chemicalSymbols; }
-
-  /// Returns the cluster space size, i.e. the length of a cluster vector.
-  size_t getClusterSpaceSize() { return _clusterVectorLength; }
-
-  /// Returns the mapping between atomic numbers and the internal species enumeration scheme for each site.
-  std::vector<std::unordered_map<int, int>> getSpeciesMaps() const { return _speciesMaps; }
-
-  /// Primitive orbit list based on the structure and the global cutoffs
-  /// @todo Make private.
-  OrbitList _orbitList;
-
-  /// Returns the cluster product.
-  double evaluateClusterProduct(const std::vector<int> &, const std::vector<int> &, const std::vector<int> &, const std::vector<int> &) const;
-
-  /// Returns the default cluster function.
-  double evaluateClusterFunction(const int, const int, const int) const;
-
-  /// Computes permutations and multicomponent vectors of each orbit.
-  void computeMultiComponentVectors();
-
-  /// Removes orbits.
-  void removeOrbits(std::vector<size_t> &);
-
-  /// Primitive (prototype) structure.
-  Structure _primitiveStructure;
-
-private:
-=======
   /// Returns the entire primitive orbit list.
   const OrbitList &getPrimitiveOrbitList() const { return _primitiveOrbitList; }
 
@@ -179,7 +99,6 @@
   /// Primitive orbit list based on the structure and the cutoffs.
   OrbitList _primitiveOrbitList;
 
->>>>>>> 6d72f30a
   /// Number of allowed components on each site of the primitive structure.
   std::vector<int> _numberOfAllowedSpeciesPerSite;
 
@@ -195,14 +114,9 @@
   /// The allowed chemical symbols on each site in the primitive structure.
   std::vector<std::vector<std::string>> _chemicalSymbols;
 
-<<<<<<< HEAD
-  std::vector<std::vector<ClusterVectorElementInfo>> _clusterVectorElementInfoList;
-
-=======
   /// Information about each cluster vector element (multiplicity, multi-component vectors etc.).
   std::vector<std::vector<ClusterVectorElementInfo>> _clusterVectorElementInfoList;
 
   /// Length of the cluster vector.
->>>>>>> 6d72f30a
   int _clusterVectorLength;
 };