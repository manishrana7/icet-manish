#pragma once

#define _USE_MATH_DEFINES
#include <cmath>

#include "LocalOrbitListGenerator.hpp"
#include "OrbitList.hpp"
#include "PeriodicTable.hpp"
#include "Structure.hpp"
#include "VectorOperations.hpp"

/**
@brief This struct keeps track of information pertaining to a specific element
       in the cluster vector.
*/
struct ClusterVectorElementInfo
{
  /// A multi-component vector contains the indices of the point functions
  /// (only non-trivial if the number of components are more than two)
  std::vector<int> multiComponentVector;

  /// Site permutations describe how the sites in the cluster can be re-ordered
  std::vector<std::vector<int>> sitePermutations;

  /// The index in the cluster vector for this element
  int clusterVectorIndex;

  /// Multiplicity for this cluster vector element
  double multiplicity;
};

/**
@brief This class handles the cluster space.
@details It provides functionality for setting up a cluster space, calculating
cluster vectors as well as retrieving various types of associated information.
*/
class ClusterSpace
{
public:
  /// Constructor.
  ClusterSpace(){};
  ClusterSpace(std::vector<std::vector<std::string>> &, const OrbitList &, const double, const double);

  /// Returns the cluster vector corresponding to the input structure.
  std::vector<double> getClusterVector(const Structure &, const double) const;

  /// Returns information concerning the association between orbits and multi-component vectors.
  std::pair<int, std::vector<int>> getMultiComponentVectorsByOrbit(const unsigned int);

  /// Returns the entire primitive orbit list.
  const OrbitList &getPrimitiveOrbitList() const { return _primitiveOrbitList; }

  /// Returns an orbit from the orbit list.
  const Orbit getOrbit(const size_t index) const { return _primitiveOrbitList.getOrbit(index); }

  /// Returns the multi-component (MC) vector permutations for each MC vector in the set of input vectors.
  std::vector<std::vector<std::vector<int>>> getMultiComponentVectorPermutations(const std::vector<std::vector<int>> &, const int) const;

  /// Returns the cluster vector given the orbit list and a structure.
<<<<<<< HEAD
  const std::vector<double> occupyClusterVector(const OrbitList &, const Structure &, const double firstElement = 1.0, const int flipIndex = -1, const int newOccupation = -1) const;
=======
  const std::vector<double> getClusterVectorFromOrbitList(const OrbitList &, const Structure &, const double firstElement = 1.0, const int flipIndex = -1, const int newOccupation = -1) const;
>>>>>>> 2b13f1fc

  /// Returns the cutoff for each order.
  std::vector<double> getCutoffs() const { return _clusterCutoffs; }

  /// Returns the primitive structure.
  const Structure &getPrimitiveStructure() const { return _primitiveStructure; }

  /// Returns the number of allowed components for each site.
  std::vector<int> getNumberOfAllowedSpeciesBySite(const Structure &, const std::vector<LatticeSite> &) const;

  /// Returns a list of species associated with cluster space as chemical symbols.
  std::vector<std::vector<std::string>> getChemicalSymbols() const { return _chemicalSymbols; }

  /// Returns the cluster space size, i.e. the length of a cluster vector.
  size_t getClusterSpaceSize() { return _clusterVectorLength; }

  /// Returns the mapping between atomic numbers and the internal species enumeration scheme for each site.
  std::vector<std::unordered_map<int, int>> getSpeciesMaps() const { return _speciesMaps; }

  /// Returns the cluster product.
  double evaluateClusterProduct(const std::vector<int> &, const std::vector<int> &, const std::vector<int> &, const std::vector<int> &, const std::vector<int> &) const;

  /// Returns the default cluster function.
  double evaluateClusterFunction(const int, const int, const int) const;

  /// Computes permutations and multi-component vectors of each orbit.
  void computeMultiComponentVectors();

  /// Removes orbits.
  void removeOrbits(std::vector<size_t> &);

  /// Merge orbits.
  void mergeOrbits(const int index1, const int index2) { _primitiveOrbitList.mergeOrbits(index1, index2); }

private:
  /// Primitive (prototype) structure.
  Structure _primitiveStructure;

  /// Primitive orbit list based on the structure and the cutoffs.
  OrbitList _primitiveOrbitList;

  /// Number of allowed components on each site of the primitive structure.
  std::vector<int> _numberOfAllowedSpeciesPerSite;

  /// Radial cutoffs by cluster order starting with pairs.
  std::vector<double> _clusterCutoffs;

  /// Species considered in this cluster space identified by atomic number.
  std::vector<int> _species;

  /// Map between atomic numbers and the internal species enumeration scheme for each site in the primitive structure.
  std::vector<std::unordered_map<int, int>> _speciesMaps;

  /// The allowed chemical symbols on each site in the primitive structure.
  std::vector<std::vector<std::string>> _chemicalSymbols;

  /// Information about each cluster vector element (multiplicity, multi-component vectors etc.).
  std::vector<std::vector<ClusterVectorElementInfo>> _clusterVectorElementInfoList;

  /// Length of the cluster vector.
  int _clusterVectorLength;
};<|MERGE_RESOLUTION|>--- conflicted
+++ resolved
@@ -57,11 +57,7 @@
   std::vector<std::vector<std::vector<int>>> getMultiComponentVectorPermutations(const std::vector<std::vector<int>> &, const int) const;
 
   /// Returns the cluster vector given the orbit list and a structure.
-<<<<<<< HEAD
-  const std::vector<double> occupyClusterVector(const OrbitList &, const Structure &, const double firstElement = 1.0, const int flipIndex = -1, const int newOccupation = -1) const;
-=======
   const std::vector<double> getClusterVectorFromOrbitList(const OrbitList &, const Structure &, const double firstElement = 1.0, const int flipIndex = -1, const int newOccupation = -1) const;
->>>>>>> 2b13f1fc
 
   /// Returns the cutoff for each order.
   std::vector<double> getCutoffs() const { return _clusterCutoffs; }
