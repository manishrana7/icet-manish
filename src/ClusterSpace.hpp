#pragma once

#define _USE_MATH_DEFINES
#include <cmath>

#include "LocalOrbitListGenerator.hpp"
#include "OrbitList.hpp"
#include "PeriodicTable.hpp"
#include "Structure.hpp"
#include "VectorOperations.hpp"

/**
@brief This struct keeps track of information pertaining to a specific element
       in the cluster vector.
*/
struct ClusterVectorElementInfo
{
  /// A multi-component vector contains the indices of the point functions
  /// (only non-trivial if the number of components are more than two)
  std::vector<int> multiComponentVector;

  /// Site permutations describe how the sites in the cluster can be re-ordered
  std::vector<std::vector<int>> sitePermutations;

  /// The index in the cluster vector for this element
  int clusterVectorIndex;

  /// Multiplicity for this cluster vector element
  double multiplicity;
};

/**
@brief This class handles the cluster space.
@details It provides functionality for setting up a cluster space, calculating
cluster vectors as well as retrieving various types of associated information.
*/
class ClusterSpace
{
public:
  /// Constructor.
  ClusterSpace(){};
  ClusterSpace(std::vector<std::vector<std::string>> &, std::shared_ptr<OrbitList>, const double, const double);

  /// Returns the cluster vector corresponding to the input structure.
  std::vector<double> getClusterVector(const Structure &, const double) const;

  /// Returns information concerning the association between orbits and multi-component vectors.
  std::pair<int, std::vector<int>> getMultiComponentVectorsByOrbit(const unsigned int);

  /// Returns the entire primitive orbit list.
  const OrbitList &getPrimitiveOrbitList() const { return *_primitiveOrbitList; }

<<<<<<< HEAD
=======
  /// Returns an orbit from the orbit list.
  const Orbit getOrbit(const size_t index) const { return _primitiveOrbitList->getOrbit(index); }

>>>>>>> f1e7402d
  /// Returns the multi-component (MC) vector permutations for each MC vector in the set of input vectors.
  std::vector<std::vector<std::vector<int>>> getMultiComponentVectorPermutations(const std::vector<std::vector<int>> &, const int) const;

  /// Returns the cluster vector given the orbit list and a structure.
  const std::vector<double> getClusterVectorFromOrbitList(const OrbitList &, const Structure &, const double firstElement = 1.0, const int flipIndex = -1, const int newOccupation = -1) const;

  /// Returns the cutoff for each order.
  std::vector<double> getCutoffs() const { return _clusterCutoffs; }

  /// Returns the primitive structure.
  const Structure &getPrimitiveStructure() const { return _primitiveStructure; }

  /// Returns the number of allowed components for each site.
  std::vector<int> getNumberOfAllowedSpeciesBySite(const Structure &, const std::vector<LatticeSite> &) const;

  /// Returns a list of species associated with cluster space as chemical symbols.
  std::vector<std::vector<std::string>> getChemicalSymbols() const { return _chemicalSymbols; }

  /// Returns the cluster space size, i.e. the length of a cluster vector.
  size_t getClusterSpaceSize() { return _clusterVectorLength; }

  /// Returns the mapping between atomic numbers and the internal species enumeration scheme for each site.
  std::vector<std::unordered_map<int, int>> getSpeciesMaps() const { return _speciesMaps; }

  /// Returns the cluster product.
  double evaluateClusterProduct(const std::vector<int> &, const std::vector<int> &, const std::vector<int> &, const std::vector<int> &, const std::vector<int> &) const;

  /// Returns the default cluster function.
  double evaluateClusterFunction(const int, const int, const int) const;

  /// Computes permutations and multi-component vectors of each orbit.
  void computeMultiComponentVectors();

  /// Removes orbits.
  void removeOrbits(std::vector<size_t> &);

  /// Merge orbits.
  void mergeOrbits(const int index1, const int index2) { _primitiveOrbitList->mergeOrbits(index1, index2); }

private:
  /// Primitive (prototype) structure.
  Structure _primitiveStructure;

  /// Primitive orbit list based on the structure and the cutoffs.
  std::shared_ptr<OrbitList> _primitiveOrbitList;

  /// Number of allowed components on each site of the primitive structure.
  std::vector<int> _numberOfAllowedSpeciesPerSite;

  /// Radial cutoffs by cluster order starting with pairs.
  std::vector<double> _clusterCutoffs;

  /// Species considered in this cluster space identified by atomic number.
  std::vector<int> _species;

  /// Map between atomic numbers and the internal species enumeration scheme for each site in the primitive structure.
  std::vector<std::unordered_map<int, int>> _speciesMaps;

  /// The allowed chemical symbols on each site in the primitive structure.
  std::vector<std::vector<std::string>> _chemicalSymbols;

  /// Information about each cluster vector element (multiplicity, multi-component vectors etc.).
  std::vector<std::vector<ClusterVectorElementInfo>> _clusterVectorElementInfoList;

  /// Length of the cluster vector.
  int _clusterVectorLength;
};<|MERGE_RESOLUTION|>--- conflicted
+++ resolved
@@ -50,12 +50,6 @@
   /// Returns the entire primitive orbit list.
   const OrbitList &getPrimitiveOrbitList() const { return *_primitiveOrbitList; }
 
-<<<<<<< HEAD
-=======
-  /// Returns an orbit from the orbit list.
-  const Orbit getOrbit(const size_t index) const { return _primitiveOrbitList->getOrbit(index); }
-
->>>>>>> f1e7402d
   /// Returns the multi-component (MC) vector permutations for each MC vector in the set of input vectors.
   std::vector<std::vector<std::vector<int>>> getMultiComponentVectorPermutations(const std::vector<std::vector<int>> &, const int) const;
 
