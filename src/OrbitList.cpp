--- conflicted
+++ resolved
@@ -13,7 +13,6 @@
                      const double positionTolerance)
 {
     _primitiveStructure = structure;
-    _primitiveStructurePtr = std::make_shared<Structure>(structure);
     _matrixOfEquivalentSites = matrixOfEquivalentSites;
     _referenceLatticeSites = getReferenceLatticeSites(false);
 
@@ -594,90 +593,6 @@
 }
 
 /**
-@details Returns a "local" orbitList by offsetting each site in the primitive cell by an offset.
-<<<<<<< HEAD
-@param supercell Supercell structure.
-@param cellOffset Offset to be applied to sites.
-@param primToSuperMap Map from primitive lattice sites to supercell lattice sites.
-@param fractionalPositionTolerance
-    Tolerance applied when comparing positions in fractional coordinates.
-@param selfContained
-    If this orbit list will be used on its own to calculate local cluster vectors or
-    differences in cluster vector, this parameter needs to be true.
-**/
-OrbitList OrbitList::getLocalOrbitList(std::shared_ptr<Structure> supercell,
-                                       const Vector3d &cellOffset,
-                                       std::unordered_map<LatticeSite, LatticeSite> &primToSuperMap,
-                                       const double fractionalPositionTolerance,
-                                       bool selfContained = false) const
-=======
-@param supercell supercell structure
-@param cellOffset offset to be applied to sites
-@param primitiveToSupercellMap map from primitive to supercell
-@param fractionalPositionTolerance tolerance applied when comparing positions in fractional coordinates
-**/
-OrbitList OrbitList::getLocalOrbitList(std::shared_ptr<Structure> supercell,
-                                       const Vector3d &cellOffset,
-                                       std::unordered_map<LatticeSite, LatticeSite> &primitiveToSupercellMap,
-                                       const double fractionalPositionTolerance) const
->>>>>>> d70f22c4
-{
-    OrbitList localOrbitList = OrbitList();
-    localOrbitList.setPrimitiveStructure(_primitiveStructure);
-    for (const auto orbit : _orbits)
-    {
-        // Copy the orbit.
-        Orbit supercellOrbit = orbit;
-
-        // If this orbit list will be used standalone for calculating
-        // local cluster vectors or cluster vector differences,
-        // we need to add clusters that include the present cell offset,
-        // but would otherwise belong to the local orbit list of
-        // another cell offset.
-        if (selfContained)
-        {
-            // We will loop over the clusters in the orbit and add more
-            // clusters inside the loop, so we first extract the original
-            // clusters to avoid modifying the list we are looping over.
-            std::vector<Cluster> clusters = supercellOrbit.getClusters();
-            for (auto cluster : clusters)
-            {
-                // Extract all versions of the clusters for which the
-                // original cluster has been translated such that one
-                // of the sites sits in the {0, 0, 0} cell offset.
-                std::vector<std::vector<LatticeSite>> translatedSiteGroups = getSitesTranslatedToUnitcell(cluster.getLatticeSites(), false);
-                for (auto translatedSites : translatedSiteGroups)
-                {
-                    // Only add clusters that are not duplicates of previus clusters.
-                    // false or true here does not seem to matter.
-                    if (!supercellOrbit.contains(translatedSites, true))
-                    {
-                        supercellOrbit.addCluster(Cluster(translatedSites, _primitiveStructurePtr));
-                    }
-                }
-            }
-        }
-
-        // Translate all clusters of the new orbit.
-        supercellOrbit.translate(cellOffset);
-
-        // Technically we should use the fractional position tolerance
-        // corresponding to the cell metric of the supercell structure.
-        // This is, however, not uniquely defined. Moreover, the difference
-        // would only matter for very large supercells. We (@angqvist,
-        // @erikfransson, @erhart) therefore decide to defer this issue
-        // until someone encounters the problem in a practical situation.
-        // In principle, one should not handle coordinates (floats) at this
-        // level anymore. Rather one should transform any (supercell)
-        // structure into an effective representation in terms of lattice
-        // sites before any further operations.
-        supercellOrbit.transformToSupercell(supercell, primitiveToSupercellMap, fractionalPositionTolerance);
-        localOrbitList.addOrbit(supercellOrbit);
-    }
-    return localOrbitList;
-}
-
-/**
 @details Removes an orbit identified by index from the orbit list.
 @param index index of the orbit in question
 **/
@@ -733,7 +648,7 @@
 {
     if (size() == 0)
     {
-        _orbits = rhs_ol.getOrbits();
+        _orbits = rhs_ol.orbits();
         return *this;
     }
 
