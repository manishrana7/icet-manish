--- conflicted
+++ resolved
@@ -68,7 +68,7 @@
                               const double);
 
     /// Translates the orbit with an offset
-    void translate(const Vector3d &);
+    void translate(const Vector3i &);
 
     /// Comparison operator for automatic sorting in containers.
     friend bool
@@ -83,26 +83,6 @@
         throw std::logic_error("Reached < operator in Orbit");
     }
 
-<<<<<<< HEAD
-=======
-    /**
-    Creates a copy of this orbit and translates all LatticeSite offsets in equivalent sites.
-    This will also transfer any existing permutations directly, which should be fine since an offset does not change permutations to the prototype sites.
-    */
-    friend Orbit operator+(const Orbit &orbit, const Eigen::Vector3i &offset)
-    {
-        Orbit orbitOffset = orbit;
-        for (auto &latticeSites : orbitOffset._equivalentClusters)
-        {
-            for (auto &latticeSite : latticeSites)
-            {
-                latticeSite = latticeSite + offset;
-            }
-        }
-        return orbitOffset;
-    }
-
->>>>>>> a5c3f4f0
     /// Appends an orbit to this orbit.
     Orbit &operator+=(const Orbit &orbit_rhs)
     {
