--- conflicted
+++ resolved
@@ -1,12 +1,7 @@
 #pragma once
 
 #include <boost/functional/hash.hpp>
-<<<<<<< HEAD
 #include <iostream>
-#include "FloatType.hpp"
-=======
-#include "Geometry.hpp"
->>>>>>> a5c3f4f0
 #include "LatticeSite.hpp"
 #include "Structure.hpp"
 
@@ -46,7 +41,7 @@
     }
 
     /// Translate the sites of the cluster by a constant vector.
-    void translate(const Eigen::Vector3d &offset);
+    void translate(const Eigen::Vector3i &offset);
 
     void transformToSupercell(std::shared_ptr<const Structure>,
                               std::unordered_map<LatticeSite, LatticeSite> &,
