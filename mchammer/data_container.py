--- conflicted
+++ resolved
@@ -11,23 +11,6 @@
 from icet import __version__ as icet_version
 
 
-<<<<<<< HEAD
-class InvalidFileError(Exception):
-    """
-    Raises an error with the format of the DataContainer file is not
-    the expected one.
-    """
-
-    def __init__(self, err_msg):
-        super().__init__(err_msg)
-        self.err_msg = err_msg
-
-    def __str__(self):
-        return str(self.err_msg)
-
-
-=======
->>>>>>> 141ceefb
 class DataContainer:
     """
     Data container class, which serves for storing
