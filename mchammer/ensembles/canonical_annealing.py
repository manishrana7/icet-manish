--- conflicted
+++ resolved
@@ -12,24 +12,6 @@
 
 
 class CanonicalAnnealing(BaseEnsemble):
-<<<<<<< HEAD
-    """Instances of this class allow one to carry out simulated
-    annealing in the canonical ensemble, i.e. at constant composition but with variable
-    See canonical ensemble for more information about this ensemble.
-
-    This ensemble can be very useful when for example trying to find
-    ground-states or generating low energy configurations.
-
-    The cooling scheme to be used can be chosen from the pre-defined
-    cooling functions, or a user-defined function can be used which
-    must then have the following interface
-
-    def cooling_function(step, T_start, T_stop, n_steps):
-        T = ...
-        return T
-
-    where step refers to current mctrial step.
-=======
     """Instances of this class allow one to carry out simulated annealing
     in the canonical ensemble, i.e. the temperature is varied in
     pre-defined fashion while the composition is kept fixed.  See
@@ -56,7 +38,6 @@
             return T
 
     Here ``step`` refers to the current MC trial step.
->>>>>>> c1af3ab8
 
     Parameters
     ----------
