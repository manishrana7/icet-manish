"""
This is not a well written test.

Todo
----
* replace with proper unit test(s)
"""

import random
import numpy as np

from ase.db import connect
from icet.core.cluster_counts import ClusterCounts
<<<<<<< HEAD
from icet.core.orbit_list import OrbitList, create_orbit_list
=======
from icet.core.orbit_list import create_orbit_list
>>>>>>> 8b2677b6


def get_equivalent_clustermap_key(key1, clustermap_keys, tol=1e-3):
    """
    Will search for key1 in clustermap keys such that the distances are all
    roughly the same and the geometrical size is rougly the same. It will
    return the key in clustermap_keys that are within this threshhold if none
    is find it will throw an exception
    """

    for key2 in clustermap_keys:
        if len(key1.sites) == len(key2.sites):
            if np.linalg.norm(np.array(key1.distances) -
                              np.array(key2.distances)) < tol:
                if np.abs(key1.radius -
                          key2.radius) < tol:
                    if np.linalg.norm(np.array(key1.sites) -
                                      np.array(key2.sites)) < tol:
                        return key2
    raise Exception('Did not find a matching key')


def test_no_symmetry_local_orbit_list_counting(atoms_prim, atoms_tag,
                                               cutoffs, repeat):
    """
    This function creates a primitive orbit list (no symmetry) and an orbit
    list on supercell (symmetry) and then compares the cluster counting over
    both of them.

    Parameters
    ----------
    atoms_prim : ASE atoms object
        structure to test
    atoms_tag : string
        description of ASE atom object
    cutoffs : list of floats
        list of cutoff radii, one for each order of cluster (pairs, triplet,
        quadruplets, etc)
    repeat : int
        create a number of repeated ASE atom object

    Todo
    ----
    Please fix the description; it is barely comprehensible.
<<<<<<< HEAD
    '''
    atoms = atoms_prim.copy()
    atoms_repeat = atoms_prim.repeat(repeat)
=======
    """
    atoms = atoms_primitive.copy()
    atoms_repeat = atoms_primitive.copy().repeat(repeat)
>>>>>>> 8b2677b6
    for atom in atoms_repeat:
        if random.random() < 0.5:
            atom.symbol = 'H'

<<<<<<< HEAD
    # set up a local orbit list
    nl_prim = get_neighbor_lists(atoms, cutoffs)
    structure = Structure.from_atoms(atoms)
    orbit_list_prim = OrbitList(nl_prim, structure)
    orbit_list_prim.sort()

    # set up an non-local orbit list
    structure_repeat = Structure.from_atoms(atoms_repeat)
    nl_supercell = get_neighbor_lists(atoms_repeat, cutoffs)
    orbit_list_supercell = OrbitList(nl_supercell, structure_repeat)
=======
    # orbit list primitive
    orbit_list_primitive = create_orbit_list(atoms, cutoffs)
    orbit_list_primitive.sort()

    # orbit list supercell
    orbit_list_supercell = create_orbit_list(atoms_repeat, cutoffs)
>>>>>>> 8b2677b6
    orbit_list_supercell.sort()

    # set up cluster counts and count clusters
    # with local orbit list
<<<<<<< HEAD
    count_local = ClusterCounts()
    count_local.count_clusters(
        structure_repeat, orbit_list_prim, False)

    # set up cluster counts and count cluster
    # with non-local orbit list
    count_supercell = ClusterCounts()
    count_supercell.count_orbit_list(
        structure_repeat, orbit_list_supercell, False)
=======
    cluster_count_local = ClusterCounts(orbit_list_primitive,
                                        atoms_repeat)

    # set up cluster counts and count cluster
    # with non-local orbit list
    cluster_count_supercell = ClusterCounts(orbit_list_supercell,
                                            atoms_repeat)
>>>>>>> 8b2677b6

    # get the cluster count map
    cluster_map_local = count_local.get_cluster_counts()
    cluster_map_supercell = count_supercell.get_cluster_counts()

    base = 'Cluster counts for local and non-local orbit list '

    msg = base + 'return different number of clusters for {}'.format(atoms_tag)
    assert len(cluster_map_local) == len(cluster_map_supercell), msg

    msg = base + 'return different cluster keys for {}'.format(atoms_tag)
    assert cluster_map_local.keys() == cluster_map_supercell.keys(), msg

    for key1, key2 in zip(sorted(cluster_map_local.keys()),
                          sorted(cluster_map_supercell.keys())):
        key2 = get_equivalent_clustermap_key(key1,
                                             cluster_map_supercell.keys())
        msg = base + 'for {} count {} != {} respectively'.format(
            atoms_tag, cluster_map_local[key1], cluster_map_supercell[key2])
        assert cluster_map_local[key1] == cluster_map_supercell[key2], msg


def get_total_count(cluster_count_dict, cluster):
    """
    Returns the total count of a particular cluster

    Parameters
    ----------
    cluster_count_dict : dictionary
        cluster counting dictionary
    cluster : string
        key of a particular cluster
    """
    count = 0
    for counts in cluster_count_dict[cluster]:
        count += cluster_count_dict[cluster][counts]
    return count


def test_no_symmetry_vs_symmetry_count(atoms_prim, atoms_tag,
                                       cutoffs, repeat):
    """
    This function creates a no-symmetry local orbit list from the neighbor list
    of a primitive cell and compares the cluster counting with the one obtained
    from symmetry orbit list created from the primitive structure and the
    cutoff.

    atoms_prim : ASE atoms object
        structure to test
    atoms_tag : string
        description of ASE atom object
    cutoffs : list of floats
        list of cutoff radii, one for each order of cluster (pairs, triplet,
        quadruplets, etc)
    repeat : int
        repeat ASE Atoms object N `repeat` times

    Raises
    ------
    AssertionError
        If the total count or keys or count of clusters obtained from symmetry
        and no-symmetry orbit list are not equal.
    RuntimeError
        Testing for rocksalt, hcp, perovskite, non-pbc structures

<<<<<<< HEAD
    '''
    random.seed(a=13)

    # primitive
    atoms = atoms_prim.copy()

    # supercell
    atoms_repeat = atoms_prim.copy().repeat(repeat)
=======
    Todo
    ----
    Using `random` in a test is a terrible idea.
    """
    atoms = atoms_primitive.copy()
    atoms_repeat = atoms_primitive.copy().repeat(repeat)
>>>>>>> 8b2677b6
    for atom in atoms_repeat:
        if random.random() < 0.3:
            atom.symbol = 'H'

<<<<<<< HEAD
    # get orbit list for non symmetry case
    neighbor_lists = get_neighbor_lists(atoms, cutoffs)
    structure = Structure.from_atoms(atoms)
    orbit_list_no_symmetry = OrbitList(neighbor_lists, structure)
    orbit_list_no_symmetry.sort()

    # set up cluster count and count
    structure_repeat = Structure.from_atoms(atoms_repeat)
    cluster_count_no_symmetry = ClusterCounts()
    msg = 'Here we use a cutoff so that no extra clusters are found in the'
    msg += ' symmetry case and compare the counts found in both methods.'
    cluster_count_no_symmetry.count_clusters(
        structure_repeat, orbit_list_no_symmetry, False), msg

    # get the cluster_count map
    cluster_map_no_symmetry = cluster_count_no_symmetry.get_cluster_counts()

    # get orbit list symmetry case
    orbit_list_symmetry = create_orbit_list(atoms, cutoffs)
    orbit_list_symmetry.sort()

    # set up cluster_count and count
    cluster_count_symmetry = ClusterCounts()
    cluster_count_symmetry.count_clusters(
        structure_repeat, orbit_list_symmetry, False)

    # get the cluster_count map
    cluster_map_symmetry = cluster_count_symmetry.get_cluster_counts()
=======
    """ Get orbit list no symmetry case """
    orbit_list_no_symmetry = create_orbit_list(atoms_repeat, cutoffs)
    orbit_list_no_symmetry.sort()
    """Set up cluster count and count. Here we use a cutoff so that no extra
    clusters are found in the symmetry case and compare the counts found in
    both methods."""
    cluster_count_no_symmetry = ClusterCounts(orbit_list_no_symmetry,
                                              atoms_repeat)

    """ Get orbit list symmetry case """
    orbit_list_symmetry = create_orbit_list(atoms, cutoffs)
    orbit_list_symmetry.sort()

    """ Set up cluster count """
    cluster_count_symmetry = ClusterCounts(orbit_list_symmetry, atoms_repeat)
>>>>>>> 8b2677b6

    msg = 'Testing count orbit list of symmetry case failed'
    msg += ' for {} when counts  {}!={}'.format(atoms_tag,
                                                len(orbit_list_symmetry),
                                                len(orbit_list_no_symmetry))
    assert len(orbit_list_symmetry) == len(orbit_list_no_symmetry), msg

    for key1, key2 in zip(
            sorted(cluster_count_no_symmetry.cluster_counts.keys()),
            sorted(cluster_count_symmetry.cluster_counts.keys())):
        msg = 'sizes for keys are not equal'
        msg += ' {} != {}'.format(key1.radius,
                                  key2.radius)
        assert (key1.radius -
                key2.radius) < 1e-3, msg

        msg = 'clusters are not of the same order.'
        msg += ' {} != {}'.format(key1.distances, key2.distances)
        assert len(key1.distances) == len(key2.distances), msg

        msg = 'sizes for keys are not equal'
        msg += ' {} ! {} '.format(key1.distances, key2.distances)
        assert np.linalg.norm(np.array(key1.distances) -
                              np.array(key2.distances)) < 1e-3, msg

        cluster_map_symmetry = cluster_count_symmetry.cluster_counts
        cluster_map_no_symmetry = cluster_count_no_symmetry.cluster_counts
        msg = 'Testing cluster multiplicity of symmetry case failed'
        msg = ' for {} when total count'.format(atoms_tag)
        msg += ' {}!={}'.format(get_total_count(cluster_map_symmetry, key1),
                                get_total_count(cluster_map_no_symmetry, key1))
        assert (get_total_count(cluster_map_no_symmetry, key1) ==
                get_total_count(cluster_map_symmetry, key2)), msg

        for element_key in cluster_map_no_symmetry[key1]:
            msg = 'Testing element combination in cluster count of symmetry'
            msg += ' case failed for {}.'.format(atoms_tag)
            msg += ' {} != {}'.format(cluster_map_no_symmetry[key1],
                                      cluster_map_symmetry[key2])
            assert (cluster_map_no_symmetry[key1][element_key] ==
                    cluster_map_symmetry[key2][element_key]), msg


db = connect('structures_for_testing.db')
for row in db.select():
    atoms_row = row.toatoms()
    atoms_tag = row.tag
    N = 3
    cutoffs = [1.4] * 3
    if 'NaCl' in atoms_tag:
        cutoffs = [1.1] * 4
    if 'Ni-hcp-hexagonal' in atoms_tag:
        cutoffs = [1.4, 0.5, 0.8]
    # The following systems have muyltiple Wyckoff sites such that even with
    # zero cutoffs the singlets give different sizes of the orbit list
    if 'BaZrO3-perovskite' in atoms_tag or 'distorted' in atoms_tag:
        continue
    if atoms_row.get_pbc().all():
        atoms_row.wrap()
        test_no_symmetry_local_orbit_list_counting(
            atoms_row, atoms_tag, cutoffs, N)
        test_no_symmetry_vs_symmetry_count(atoms_row, atoms_tag, cutoffs, N)<|MERGE_RESOLUTION|>--- conflicted
+++ resolved
@@ -11,11 +11,7 @@
 
 from ase.db import connect
 from icet.core.cluster_counts import ClusterCounts
-<<<<<<< HEAD
-from icet.core.orbit_list import OrbitList, create_orbit_list
-=======
 from icet.core.orbit_list import create_orbit_list
->>>>>>> 8b2677b6
 
 
 def get_equivalent_clustermap_key(key1, clustermap_keys, tol=1e-3):
@@ -60,53 +56,23 @@
     Todo
     ----
     Please fix the description; it is barely comprehensible.
-<<<<<<< HEAD
-    '''
+    """
     atoms = atoms_prim.copy()
-    atoms_repeat = atoms_prim.repeat(repeat)
-=======
-    """
-    atoms = atoms_primitive.copy()
-    atoms_repeat = atoms_primitive.copy().repeat(repeat)
->>>>>>> 8b2677b6
+    atoms_repeat = atoms_prim.copy().repeat(repeat)
     for atom in atoms_repeat:
         if random.random() < 0.5:
             atom.symbol = 'H'
 
-<<<<<<< HEAD
-    # set up a local orbit list
-    nl_prim = get_neighbor_lists(atoms, cutoffs)
-    structure = Structure.from_atoms(atoms)
-    orbit_list_prim = OrbitList(nl_prim, structure)
-    orbit_list_prim.sort()
-
-    # set up an non-local orbit list
-    structure_repeat = Structure.from_atoms(atoms_repeat)
-    nl_supercell = get_neighbor_lists(atoms_repeat, cutoffs)
-    orbit_list_supercell = OrbitList(nl_supercell, structure_repeat)
-=======
     # orbit list primitive
     orbit_list_primitive = create_orbit_list(atoms, cutoffs)
     orbit_list_primitive.sort()
 
     # orbit list supercell
     orbit_list_supercell = create_orbit_list(atoms_repeat, cutoffs)
->>>>>>> 8b2677b6
     orbit_list_supercell.sort()
 
     # set up cluster counts and count clusters
     # with local orbit list
-<<<<<<< HEAD
-    count_local = ClusterCounts()
-    count_local.count_clusters(
-        structure_repeat, orbit_list_prim, False)
-
-    # set up cluster counts and count cluster
-    # with non-local orbit list
-    count_supercell = ClusterCounts()
-    count_supercell.count_orbit_list(
-        structure_repeat, orbit_list_supercell, False)
-=======
     cluster_count_local = ClusterCounts(orbit_list_primitive,
                                         atoms_repeat)
 
@@ -114,11 +80,10 @@
     # with non-local orbit list
     cluster_count_supercell = ClusterCounts(orbit_list_supercell,
                                             atoms_repeat)
->>>>>>> 8b2677b6
 
     # get the cluster count map
-    cluster_map_local = count_local.get_cluster_counts()
-    cluster_map_supercell = count_supercell.get_cluster_counts()
+    cluster_map_local = cluster_count_local.get_cluster_counts()
+    cluster_map_supercell = cluster_count_supercell.get_cluster_counts()
 
     base = 'Cluster counts for local and non-local orbit list '
 
@@ -180,57 +145,16 @@
     RuntimeError
         Testing for rocksalt, hcp, perovskite, non-pbc structures
 
-<<<<<<< HEAD
-    '''
-    random.seed(a=13)
-
-    # primitive
-    atoms = atoms_prim.copy()
-
-    # supercell
-    atoms_repeat = atoms_prim.copy().repeat(repeat)
-=======
     Todo
     ----
     Using `random` in a test is a terrible idea.
     """
-    atoms = atoms_primitive.copy()
-    atoms_repeat = atoms_primitive.copy().repeat(repeat)
->>>>>>> 8b2677b6
+    atoms = atoms_prim.copy()
+    atoms_repeat = atoms_prim.copy().repeat(repeat)
     for atom in atoms_repeat:
         if random.random() < 0.3:
             atom.symbol = 'H'
 
-<<<<<<< HEAD
-    # get orbit list for non symmetry case
-    neighbor_lists = get_neighbor_lists(atoms, cutoffs)
-    structure = Structure.from_atoms(atoms)
-    orbit_list_no_symmetry = OrbitList(neighbor_lists, structure)
-    orbit_list_no_symmetry.sort()
-
-    # set up cluster count and count
-    structure_repeat = Structure.from_atoms(atoms_repeat)
-    cluster_count_no_symmetry = ClusterCounts()
-    msg = 'Here we use a cutoff so that no extra clusters are found in the'
-    msg += ' symmetry case and compare the counts found in both methods.'
-    cluster_count_no_symmetry.count_clusters(
-        structure_repeat, orbit_list_no_symmetry, False), msg
-
-    # get the cluster_count map
-    cluster_map_no_symmetry = cluster_count_no_symmetry.get_cluster_counts()
-
-    # get orbit list symmetry case
-    orbit_list_symmetry = create_orbit_list(atoms, cutoffs)
-    orbit_list_symmetry.sort()
-
-    # set up cluster_count and count
-    cluster_count_symmetry = ClusterCounts()
-    cluster_count_symmetry.count_clusters(
-        structure_repeat, orbit_list_symmetry, False)
-
-    # get the cluster_count map
-    cluster_map_symmetry = cluster_count_symmetry.get_cluster_counts()
-=======
     """ Get orbit list no symmetry case """
     orbit_list_no_symmetry = create_orbit_list(atoms_repeat, cutoffs)
     orbit_list_no_symmetry.sort()
@@ -246,7 +170,6 @@
 
     """ Set up cluster count """
     cluster_count_symmetry = ClusterCounts(orbit_list_symmetry, atoms_repeat)
->>>>>>> 8b2677b6
 
     msg = 'Testing count orbit list of symmetry case failed'
     msg += ' for {} when counts  {}!={}'.format(atoms_tag,
