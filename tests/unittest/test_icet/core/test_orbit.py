import unittest

from icet.core.lattice_site import LatticeSite
from icet.core.structure import Structure
from icet.core.cluster import Cluster
from icet.core.orbit import Orbit
from ase.build import bulk
import itertools
import numpy as np


class TestOrbit(unittest.TestCase):
    """Container for tests of the class functionality."""

    def __init__(self, *args, **kwargs):
        super(TestOrbit, self).__init__(*args, **kwargs)

        self.lattice_sites_pairs = []
        indices = [i for i in range(8)]
        unitcell_offsets = []
        cartesian_product_lists = [[0., 1.], [0., 1.], [0., 1.]]
        for element in itertools.product(*cartesian_product_lists):
            unitcell_offsets.append(list(element))
        self.lattice_sites_pairs = [[LatticeSite(index,
                                                 unitcell_offset),
                                     LatticeSite(index + 1,
                                                 unitcell_offset)]
                                    for index, unitcell_offset in
                                    zip(indices, unitcell_offsets)]

        self.lattice_sites_triplets = [[LatticeSite(index,
                                                    unitcell_offset),
                                        LatticeSite(
                                            index + 1, unitcell_offset),
                                        LatticeSite(
                                            index + 3, unitcell_offset)]
                                       for index, unitcell_offset in
                                       zip(indices, unitcell_offsets)]

        self.allowed_permutations_pair = set([(0, 1)])
        self.allowed_permutations_triplet = set([(0, 2, 1)])

    def shortDescription(self):
        """Silences unittest from printing the docstrings in test cases."""
        return None

    def setUp(self):
        """Instantiates class before each test."""
        self.structure = Structure.from_atoms(bulk('Al'))
        lattice_site_for_cluster = [LatticeSite(0, [i, 0, 0]) for i in range(3)]

        self.pair_sites = [lattice_site_for_cluster[0],
                           lattice_site_for_cluster[1]]
        self.triplet_sites = lattice_site_for_cluster

        self.pair_cluster = Cluster(self.structure, self.pair_sites)
        self.triplet_cluster = Cluster(self.structure, self.triplet_sites)

        self.orbit_pair = Orbit(self.structure, [self.pair_sites],
                                self.allowed_permutations_pair)
        self.orbit_triplet = Orbit(self.structure, [self.triplet_sites],
                                   self.allowed_permutations_triplet)

    def test_init(self):
        """Tests the initializer."""
        orbit = Orbit(self.structure, [self.pair_sites], self.allowed_permutations_pair)
        self.assertIsInstance(orbit, Orbit)

        orbit = Orbit(self.structure, [self.triplet_sites], self.allowed_permutations_triplet)
        self.assertIsInstance(orbit, Orbit)

    def test_equivalent_clusters(self):
        """Tests getting the equivalent sites of orbit."""
        self.orbit_pair.equivalent_clusters = self.lattice_sites_pairs
        self.assertEqual(self.orbit_pair.equivalent_clusters,
                         self.lattice_sites_pairs)

    def test_representative_cluster(self):
        """Tests getting the representative cluster of orbit."""
        cluster = self.orbit_pair.representative_cluster
        self.assertEqual(str(cluster), str(self.pair_cluster))

        cluster = self.orbit_triplet.representative_cluster
        self.assertEqual(str(cluster), str(self.triplet_cluster))

    def test_sites_of_representative_cluster(self):
        """Tests getting the representative sites of orbit."""
        self.orbit_pair.equivalent_clusters = self.lattice_sites_pairs
        self.assertEqual(self.orbit_pair.sites_of_representative_cluster,
                         self.lattice_sites_pairs[0])

    def test_order(self):
        """Tests getting the order of orbit."""
        self.assertEqual(
            self.orbit_pair.order, 2)
        self.assertEqual(
            self.orbit_triplet.order, 3)

    def test_len(self):
        """Tests lenght of orbit."""
        self.assertEqual(len(self.orbit_pair), 1)
        self.orbit_pair.equivalent_clusters = self.lattice_sites_pairs
        self.assertEqual(len(self.orbit_pair),
                         len(self.lattice_sites_pairs))

    def test_radius(self):
        """Tests geometrical size of orbit."""
        self.orbit_pair.radius

    def test_add(self):
        """Tests that offset is effectively added to orbit."""
        added_offset = np.array((1., 1., 1.))
        self.orbit_pair.equivalent_clusters = self.lattice_sites_pairs

        # Create a new orbit with offseted equivalent lattice sites
        orbit = self.orbit_pair + added_offset
        self.assertNotEqual(orbit, self.orbit_pair)

        # Loop through sites check index is same and offset has been added
        for sites, sites_with_offset in zip(
                self.orbit_pair.equivalent_clusters,
                orbit.equivalent_clusters):
            for site, site_with_offset in zip(sites, sites_with_offset):
                self.assertEqual(site.index, site_with_offset.index)
                self.assertListEqual(list(site.unitcell_offset),
                                     list(site_with_offset.unitcell_offset -
                                          added_offset))

        # List is allowed but only lenght 3
        with self.assertRaises(TypeError):
            orbit + np.array([1, 1, 1, 1])

    def test_allowed_permutations(self):
        """Tests the allowed permutations property."""
        self.assertEqual(self.orbit_pair.allowed_permutations,
                         [list(i) for i in self.allowed_permutations_pair])
        self.assertEqual(self.orbit_triplet.allowed_permutations,
                         [list(i) for i in self.allowed_permutations_triplet])

    def test_get_multicomponent_vectors_pairs(self):
        """Tests the get mc vectors functionality for a pair orbit."""
        # Binary mc vectors
        # Allow only identity permutation
        allowed_permutations = set([tuple(i for i in range(self.orbit_pair.order))])
        orbit = Orbit(self.structure, [self.pair_sites], allowed_permutations)
<<<<<<< HEAD
        mc_vectors = orbit.get_mc_vectors([2] * orbit.order)
        self.assertEqual(mc_vectors, [[0, 0]])

        # Ternary mc vectors
        mc_vectors = orbit.get_mc_vectors([3] * self.orbit_pair.order)
=======
        mc_vectors = orbit.get_multicomponent_vectors([2] * orbit.order)
        self.assertEqual(mc_vectors, [[0, 0]])

        # Ternary mc vectors
        mc_vectors = orbit.get_multicomponent_vectors([3] * self.orbit_pair.order)
>>>>>>> 2b13f1fc
        target = [[0, 0], [0, 1], [1, 0], [1, 1]]
        self.assertEqual(mc_vectors, target)

        # Allow the [1,0] permutation
        allowed_permutations = set([(0, 1), (1, 0)])
        orbit = Orbit(self.structure, [self.pair_sites], allowed_permutations)
<<<<<<< HEAD
        mc_vectors = orbit.get_mc_vectors([3] * self.orbit_pair.order)
=======
        mc_vectors = orbit.get_multicomponent_vectors([3] * self.orbit_pair.order)
>>>>>>> 2b13f1fc
        target = [[0, 0], [0, 1], [1, 1]]
        self.assertEqual(mc_vectors, target)

    def test_get_multicomponent_vectors_triplets(self):
        """Tests  the get mc vectors functionality for a triplet orbit."""
        # Binary mc vectors
        # Allow only identity permutation
        allowed_permutations = set([tuple(i for i in range(self.orbit_triplet.order))])
        orbit = Orbit(self.structure, [self.triplet_sites], allowed_permutations)

        # Ternary mc vectors
<<<<<<< HEAD
        mc_vectors = orbit.get_mc_vectors([3] * self.orbit_triplet.order)
=======
        mc_vectors = orbit.get_multicomponent_vectors([3] * self.orbit_triplet.order)
>>>>>>> 2b13f1fc
        target = [[0, 0, 0], [0, 0, 1], [0, 1, 0], [0, 1, 1],
                  [1, 0, 0], [1, 0, 1], [1, 1, 0], [1, 1, 1]]
        self.assertEqual(mc_vectors, target)

        # Allow the [0, 2, 1] permutation
        allowed_permutations = set([(0, 1, 2), (0, 2, 1)])
        orbit = Orbit(self.structure, [self.triplet_sites], allowed_permutations)
<<<<<<< HEAD
        mc_vectors = self.orbit_triplet.get_mc_vectors([3] * self.orbit_triplet.order)
=======
        mc_vectors = self.orbit_triplet.get_multicomponent_vectors([3] * self.orbit_triplet.order)
>>>>>>> 2b13f1fc
        target = [[0, 0, 0], [0, 0, 1], [0, 1, 1],
                  [1, 0, 0], [1, 0, 1], [1, 1, 1]]
        self.assertEqual(mc_vectors, target)


if __name__ == '__main__':
    unittest.main()<|MERGE_RESOLUTION|>--- conflicted
+++ resolved
@@ -143,30 +143,18 @@
         # Allow only identity permutation
         allowed_permutations = set([tuple(i for i in range(self.orbit_pair.order))])
         orbit = Orbit(self.structure, [self.pair_sites], allowed_permutations)
-<<<<<<< HEAD
-        mc_vectors = orbit.get_mc_vectors([2] * orbit.order)
-        self.assertEqual(mc_vectors, [[0, 0]])
-
-        # Ternary mc vectors
-        mc_vectors = orbit.get_mc_vectors([3] * self.orbit_pair.order)
-=======
         mc_vectors = orbit.get_multicomponent_vectors([2] * orbit.order)
         self.assertEqual(mc_vectors, [[0, 0]])
 
         # Ternary mc vectors
         mc_vectors = orbit.get_multicomponent_vectors([3] * self.orbit_pair.order)
->>>>>>> 2b13f1fc
         target = [[0, 0], [0, 1], [1, 0], [1, 1]]
         self.assertEqual(mc_vectors, target)
 
         # Allow the [1,0] permutation
         allowed_permutations = set([(0, 1), (1, 0)])
         orbit = Orbit(self.structure, [self.pair_sites], allowed_permutations)
-<<<<<<< HEAD
-        mc_vectors = orbit.get_mc_vectors([3] * self.orbit_pair.order)
-=======
         mc_vectors = orbit.get_multicomponent_vectors([3] * self.orbit_pair.order)
->>>>>>> 2b13f1fc
         target = [[0, 0], [0, 1], [1, 1]]
         self.assertEqual(mc_vectors, target)
 
@@ -178,11 +166,7 @@
         orbit = Orbit(self.structure, [self.triplet_sites], allowed_permutations)
 
         # Ternary mc vectors
-<<<<<<< HEAD
-        mc_vectors = orbit.get_mc_vectors([3] * self.orbit_triplet.order)
-=======
         mc_vectors = orbit.get_multicomponent_vectors([3] * self.orbit_triplet.order)
->>>>>>> 2b13f1fc
         target = [[0, 0, 0], [0, 0, 1], [0, 1, 0], [0, 1, 1],
                   [1, 0, 0], [1, 0, 1], [1, 1, 0], [1, 1, 1]]
         self.assertEqual(mc_vectors, target)
@@ -190,11 +174,7 @@
         # Allow the [0, 2, 1] permutation
         allowed_permutations = set([(0, 1, 2), (0, 2, 1)])
         orbit = Orbit(self.structure, [self.triplet_sites], allowed_permutations)
-<<<<<<< HEAD
-        mc_vectors = self.orbit_triplet.get_mc_vectors([3] * self.orbit_triplet.order)
-=======
         mc_vectors = self.orbit_triplet.get_multicomponent_vectors([3] * self.orbit_triplet.order)
->>>>>>> 2b13f1fc
         target = [[0, 0, 0], [0, 0, 1], [0, 1, 1],
                   [1, 0, 0], [1, 0, 1], [1, 1, 1]]
         self.assertEqual(mc_vectors, target)
