--- conflicted
+++ resolved
@@ -19,49 +19,6 @@
 
 
 class TestOrbitList(unittest.TestCase):
-<<<<<<< HEAD
-    """
-    Test class for testing orbit list
-    """
-
-    def __init__(self, *args, **kwargs):
-        super(TestOrbitList, self).__init__(*args, **kwargs)
-        self.atoms = bulk("Al")
-        self.structure = Structure.from_atoms(self.atoms)
-        self.cutoffs = [10, 10]
-
-    def setUp(self):
-        """
-        Setup test.
-        """
-        self.orbit_list = create_orbit_list(self.structure, self.cutoffs)
-
-    def test_equivalent_sites_size(self):
-        """
-        Test that all the equivalent sites have the same geometrical size
-        """
-
-        for orbit in self.orbit_list.orbits:
-            size = orbit.geometrical_size
-            for eq_sites in orbit.equivalent_sites:
-                cluster = Cluster(self.structure, eq_sites, True)
-                self.assertAlmostEqual(
-                    cluster.geometrical_size, size, places=5)
-
-    def test_allowed_permutations(self):
-        """
-        Test allowed permutations of orbit.
-        """
-
-        for orbit in self.orbit_list.orbits:
-            rep_sites = orbit.representative_sites
-            translated_sites = self.orbit_list.get_sites_translated_to_unit_cell(
-                rep_sites, False)
-            permutations = orbit.allowed_permutations
-            for perm in permutations:
-                perm_sites = get_permutation(rep_sites, perm)
-                self.assertIn(perm_sites, translated_sites)
-=======
     """Container for test of the module functionality."""
     def __init__(self, *args, **kwargs):
         super(TestOrbitList, self).__init__(*args, **kwargs)
@@ -220,6 +177,36 @@
             orbit_ = orbit_list.get_orbit(i)
             # check all orbits in both lists are equal
             self.assertEqual(orbit, orbit_)
+
+    def test_equivalent_sites_size(self):
+        """
+        Test that all the equivalent sites have the same geometrical size
+        """
+        atoms = bulk("Al")
+        cutoffs = [10, 10]
+        orbit_list = create_orbit_list(atoms, cutoffs)
+        for orbit in self.orbit_list.orbits:
+            size = orbit.geometrical_size
+            for eq_sites in orbit.equivalent_sites:
+                cluster = Cluster(self.structure, eq_sites, True)
+                self.assertAlmostEqual(
+                    cluster.geometrical_size, size, places=5)
+
+    def test_allowed_permutations(self):
+        """
+        Test allowed permutations of orbit.
+        """
+        atoms = bulk("Al")
+        cutoffs = [10, 10]
+        orbit_list = create_orbit_list(atoms, cutoffs)
+        for orbit in self.orbit_list.orbits:
+            rep_sites = orbit.representative_sites
+            translated_sites = self.orbit_list.get_sites_translated_to_unit_cell(
+                rep_sites, False)
+            permutations = orbit.allowed_permutations
+            for perm in permutations:
+                perm_sites = get_permutation(rep_sites, perm)
+                self.assertIn(perm_sites, translated_sites)
 
     def test_orbit_list_non_pbc(self):
         """
@@ -313,7 +300,6 @@
         # not more orbits listed
         with self.assertRaises(IndexError):
             orbit_list.get_orbit(3)
->>>>>>> e2b8bb7f
 
 
 if __name__ == '__main__':
